--- conflicted
+++ resolved
@@ -1,149 +1,148 @@
 [Imports]
-<<<<<<< HEAD
-=======
 
+ Num  Vaddr       Bind      Type Name
->>>>>>> afbc6b05
 
+    1 0x1400042f8    NONE    FUNC msvcrt.dll___C_specific_handler
-
+    2 0x140004300    NONE    FUNC msvcrt.dll__cexit
-
+    3 0x140004308    NONE    FUNC msvcrt.dll___setusermatherr
-
+    4 0x140004310    NONE    FUNC msvcrt.dll_exit
-
+    5 0x140004318    NONE    FUNC msvcrt.dll__fmode
-
+    6 0x140004320    NONE    FUNC msvcrt.dll__commode
-
+    7 0x140004328    NONE    FUNC msvcrt.dll__initterm
-
+    8 0x140004330    NONE    FUNC msvcrt.dll__exit
-
+    9 0x140004338    NONE    FUNC msvcrt.dll___iob_func
-
+   10 0x140004340    NONE    FUNC msvcrt.dll__get_osfhandle
-
+   11 0x140004348    NONE    FUNC msvcrt.dll__wcsicmp
-
+   12 0x140004350    NONE    FUNC msvcrt.dll_fflush
-
+   13 0x140004358    NONE    FUNC msvcrt.dll__setmode
-
+   14 0x140004360    NONE    FUNC msvcrt.dll__write
-
+   15 0x140004368    NONE    FUNC msvcrt.dll__fileno
-
+   16 0x140004370    NONE    FUNC msvcrt.dll_wcschr
-
+   17 0x140004378    NONE    FUNC msvcrt.dll_fgetpos
-
+   18 0x140004380    NONE    FUNC msvcrt.dll_fwprintf
-
+   19 0x140004388    NONE    FUNC msvcrt.dll_?terminate@@YAXXZ
-
+   20 0x140004390    NONE    FUNC msvcrt.dll___wgetmainargs
-
+   21 0x140004398    NONE    FUNC msvcrt.dll__amsg_exit
-
+   22 0x1400043a0    NONE    FUNC msvcrt.dll__XcptFilter
-
+   23 0x1400043a8    NONE    FUNC msvcrt.dll_wcstoul
-
+   24 0x1400043b0    NONE    FUNC msvcrt.dll_iswctype
-
+   25 0x1400043b8    NONE    FUNC msvcrt.dll_memcpy
-
+   26 0x1400043c0    NONE    FUNC msvcrt.dll___set_app_type
-
+   27 0x1400043c8    NONE    FUNC msvcrt.dll_memset
-
+    1 0x1400041a0    NONE    FUNC api-ms-win-core-console-l1-1-0.dll_SetConsoleCtrlHandler
-
+    2 0x1400041a8    NONE    FUNC api-ms-win-core-console-l1-1-0.dll_GetConsoleMode
-
+    1 0x140004280    NONE    FUNC api-ms-win-core-registry-l1-1-0.dll_RegOpenKeyExW
-
+    2 0x140004288    NONE    FUNC api-ms-win-core-registry-l1-1-0.dll_RegQueryValueExW
-
+    3 0x140004290    NONE    FUNC api-ms-win-core-registry-l1-1-0.dll_RegCloseKey
-
+    1 0x140004118    NONE    FUNC IPHLPAPI.DLL_GetIpErrorString
-
+    2 0x140004120    NONE    FUNC IPHLPAPI.DLL_SetCurrentThreadCompartmentId
-
+    3 0x140004128    NONE    FUNC IPHLPAPI.DLL_GetIpForwardTable
-
+    4 0x140004130    NONE    FUNC IPHLPAPI.DLL_IcmpSendEcho2Ex
-
+    5 0x140004138    NONE    FUNC IPHLPAPI.DLL_IcmpCloseHandle
-
+    6 0x140004140    NONE    FUNC IPHLPAPI.DLL_Icmp6SendEcho2
-
+    7 0x140004148    NONE    FUNC IPHLPAPI.DLL_IcmpCreateFile
-
+    8 0x140004150    NONE    FUNC IPHLPAPI.DLL_Icmp6CreateFile
-
+    9 0x140004158    NONE    FUNC IPHLPAPI.DLL_InternalIcmpCreateFileEx
-
+    1 0x140004220    NONE    FUNC api-ms-win-core-localization-l1-2-0.dll_SetThreadUILanguage
-
+    2 0x140004228    NONE    FUNC api-ms-win-core-localization-l1-2-0.dll_FormatMessageW
-
+    1 0x140004168    NONE    FUNC WS2_32.dll_InetNtopW
-
+    2 0x140004170    NONE    FUNC WS2_32.dll_GetAddrInfoW
-
+    3 0x140004178    NONE    FUNC WS2_32.dll_GetNameInfoW
-
+  116 0x140004180    NONE    FUNC WS2_32.dll_WSACleanup
-
+  117 0x140004188    NONE    FUNC WS2_32.dll_FreeAddrInfoW
-
+  115 0x140004190    NONE    FUNC WS2_32.dll_WSAStartup
-
+    1 0x1400041f8    NONE    FUNC api-ms-win-core-heap-l2-1-0.dll_LocalFree
-
+    2 0x140004200    NONE    FUNC api-ms-win-core-heap-l2-1-0.dll_LocalAlloc
-
+    1 0x1400042d0    NONE    FUNC api-ms-win-core-synch-l1-2-0.dll_Sleep
-
+    1 0x1400041b8    NONE    FUNC api-ms-win-core-errorhandling-l1-1-0.dll_UnhandledExceptionFilter
-
+    2 0x1400041c0    NONE    FUNC api-ms-win-core-errorhandling-l1-1-0.dll_GetLastError
-
+    3 0x1400041c8    NONE    FUNC api-ms-win-core-errorhandling-l1-1-0.dll_SetUnhandledExceptionFilter
-
+    1 0x1400043d8    NONE    FUNC ntdll.dll_RtlIpv4StringToAddressW
-
+    1 0x1400041e8    NONE    FUNC api-ms-win-core-heap-l1-1-0.dll_HeapSetInformation
-
+    1 0x1400042a0    NONE    FUNC api-ms-win-core-rtlsupport-l1-1-0.dll_RtlLookupFunctionEntry
-
+    2 0x1400042a8    NONE    FUNC api-ms-win-core-rtlsupport-l1-1-0.dll_RtlCaptureContext
-
+    3 0x1400042b0    NONE    FUNC api-ms-win-core-rtlsupport-l1-1-0.dll_RtlVirtualUnwind
-
+    1 0x140004248    NONE    FUNC api-ms-win-core-processthreads-l1-1-0.dll_GetCurrentThreadId
-
+    2 0x140004250    NONE    FUNC api-ms-win-core-processthreads-l1-1-0.dll_TerminateProcess
-
+    3 0x140004258    NONE    FUNC api-ms-win-core-processthreads-l1-1-0.dll_GetCurrentProcessId
-
+    4 0x140004260    NONE    FUNC api-ms-win-core-processthreads-l1-1-0.dll_GetCurrentProcess
-
+    1 0x140004210    NONE    FUNC api-ms-win-core-libraryloader-l1-2-0.dll_GetModuleHandleW
-
+    1 0x140004270    NONE    FUNC api-ms-win-core-profile-l1-1-0.dll_QueryPerformanceCounter
-
+    1 0x1400042e0    NONE    FUNC api-ms-win-core-sysinfo-l1-1-0.dll_GetSystemTimeAsFileTime
-
+    2 0x1400042e8    NONE    FUNC api-ms-win-core-sysinfo-l1-1-0.dll_GetTickCount
-
+    1 0x140004238    NONE    FUNC api-ms-win-core-processenvironment-l1-1-0.dll_GetEnvironmentVariableW
-
+    1 0x1400042c0    NONE    FUNC api-ms-win-core-string-l1-1-0.dll_WideCharToMultiByte
-
+    1 0x1400041d8    NONE    FUNC api-ms-win-core-file-l1-1-0.dll_GetFileType
-
+