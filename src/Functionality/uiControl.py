--- conflicted
+++ resolved
@@ -373,8 +373,7 @@
     # Displays the functions extracted from Static Analysis in Analysis box and POI box
     def displayFunctions(self, content):
         self.window.POI_tableWidget.setColumnCount(6)
-        self.window.POI_tableWidget.setHorizontalHeaderLabels(
-            ['offset', 'name', 'size', 'Ncallrefs', 'Nspvars', 'Nregvars'])
+        self.window.POI_tableWidget.setHorizontalHeaderLabels(['offset', 'name', 'size', 'Ncallrefs', 'Nspvars', 'Nregvars'])
         self.window.POI_tableWidget.setRowCount(len(content))
         for i in range(len(content)):
             if 'offset' in content[i]:
@@ -519,10 +518,6 @@
                 self.window.POI_tableWidget.setItem(i, 3, QTableWidgetItem(content[i]['vaddr']))
 
             item = QListWidgetItem(content[i]['name'])
-<<<<<<< HEAD
-=======
-            # item.setCheckState(QtCore.Qt.Checked)
->>>>>>> feaf5aba
             self.window.poi_list.addItem(item)
 
     # Displays the filtered dlls based on the selected plugin in Analysis box and POI box
@@ -882,8 +877,6 @@
         item = self.window.pluginManagement_list.currentItem().text()
         name, description, poi, output = setCurrentPlugin(item)
 
-        getFilterPoi(item)
-
         self.window.dpmCreate_dropdown.setCurrentIndex(1)
         self.window.dpmPluginName_lineEdit.setText(name)
         self.window.dpmPluginDesc_lineEdit.setText(description)
