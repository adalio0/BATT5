# ! /usr/bin/env python3.

from PyQt5 import QtWidgets
from PyQt5.QtCore import QTimer
from src.GUI.python_files.BATT5_GUI import Ui_BATT5
from src.Functionality.newProjectControl import ProjectWindow
from src.Functionality.documentationControl import DocumentationWindow
from src.Functionality.Analysis.staticAnalysis import staticAnalysis, historicAnalysis
from src.Functionality.Analysis.radareTerminal import Terminal
from src.Functionality.Management.pluginManagement import *
from src.Functionality.Display.search import *
from src.Functionality.Analysis.dynamicAnalysis import *
from src.Functionality.Display.displayPointsOfInterests import *
from src.Functionality.Display.displayManagement import *


class ApplicationWindow(QtWidgets.QMainWindow):
    def __init__(self):
        super(ApplicationWindow, self).__init__()
        self.window = Ui_BATT5()
        self.window.setupUi(self)
        self.showMaximized()

        # ---- Main Window --------------------------------------------------------------------------------------------
        self.populateProjectBox()  # display project list
        self.populatePluginFields()  # display plugins
        self.setProject()  # set current project

        # ---- Menu Bar -----------------------------------------------------------------------------------------------
        self.window.actionNew_Project.setShortcut("Ctrl+N")  # open new project
        self.window.actionNew_Project.triggered.connect(self.showNewProject)
<<<<<<< HEAD
        self.window.actionDocumentation.setShortcut("Ctrl+D")                                   # open documentation
        self.window.actionDocumentation.triggered.connect(self.showDocumentationWindow)

        # ---- Analysis Tab --------------------------------------------------------------------------------------------
        self.window.commentSave_button.clicked.connect(self.callSaveComment)                    # save comment
        self.window.commentClear_button.clicked.connect(self.clearComment)                      # clear comment
        self.window.projectNavigator_tree.itemSelectionChanged.connect(self.setProject)         # disp proj properties
        self.window.runStaticAnalysis_button.clicked.connect(self.runStatic)                    # run static
        self.window.poiType_dropdown.currentIndexChanged.connect(self.displayPoi)               # display POI by type
        self.window.runDynamicAnalysis_button.clicked.connect(self.disable)                     # run dynamic
        self.window.radareConsoleIn_lineEdit.returnPressed.connect(self.inputCommand)           # execute r2 cmd
        self.window.expandCollapseAll_check.clicked.connect(self.expandPOI)                     # expand/collapse poi
=======
        self.window.actionDocumentation.setShortcut("Ctrl+D")  # open documentation
        self.window.actionDocumentation.triggered.connect(self.showDocumentationWindow)  # \

        # ---- Analysis Tab --------------------------------------------------------------------------------------------
        self.window.commentSave_button.clicked.connect(self.callSaveComment)  # save comment
        self.window.commentClear_button.clicked.connect(self.clearComment)  # clear comment
        self.window.projectNavigator_tree.itemSelectionChanged.connect(self.setProject)  # disp proj properties

        self.window.projectNavigator_tree.setContextMenuPolicy(QtCore.Qt.CustomContextMenu)  # right-click project
        self.window.projectNavigator_tree.customContextMenuRequested.connect(self.rightClickOnProject)

        self.window.runStaticAnalysis_button.clicked.connect(self.runStatic)  # run static
        self.window.runDynamicAnalysis_button.clicked.connect(self.disable)  # run dynamic
        self.window.expandCollapseAll_check.clicked.connect(self.expandPOI)  # expand/collapse poi
>>>>>>> fb7462ae

        self.window.projectNavigator_tree.setContextMenuPolicy(QtCore.Qt.CustomContextMenu)  # right-click project
        self.window.projectNavigator_tree.customContextMenuRequested.connect(self.rightClickOnProject)

        # ---- Search Functions ----------------------------------------------------------------------------------------
        self.window.projectSearch_lineEdit.textChanged.connect(self.callSearchProject)  # search project list
        self.window.poiSearch_lineEdit.textChanged.connect(self.callSearchPoi)  # search poi list
        self.window.pluginManagementSearch_lineEdit.textChanged.connect(self.callSearchPluginM)  # search plugin list
        self.window.poiManagementSeach_lineEdit.textChanged.connect(self.callSearchPoiM)  # search mngmt poi list

        # ---- Comment Functionality ----------------------------------------------------------------------------------
        self.window.poi_list.itemSelectionChanged.connect(self.callHighlightTree)  # view comment from list
        self.window.viewFunc_tree.currentItemChanged.connect(self.callHighlightList)  # view comment from tree
        self.window.viewString_tree.currentItemChanged.connect(self.callHighlightList)
        self.window.viewVar_tree.currentItemChanged.connect(self.callHighlightList)
        self.window.viewDll_tree.currentItemChanged.connect(self.callHighlightList)

<<<<<<< HEAD
=======
        # ---- Filters ------------------------------------------------------------------------------------------------
        self.window.poiType_dropdown.currentIndexChanged.connect(self.displayPoi)  # display POI by type

        # ---- Console ------------------------------------------------------------------------------------------------
        self.window.radareConsoleIn_lineEdit.returnPressed.connect(self.inputCommand)  # execute r2 cmd

>>>>>>> fb7462ae
        # ---- Management Tab -----------------------------------------------------------------------------------------
        self.window.dpmPluginStructure_button.clicked.connect(self.showFileExplorer)  # browse plugin struct
        self.window.saveXMLPlugin_button.clicked.connect(self.callSavePluginXML)  # new plugin from xml
        self.window.saveManualPlugin_button.clicked.connect(self.callSavePluginManual)  # new plugin manual
        self.window.dpoimPredefined_button.clicked.connect(self.showFileExplorer_predefined)  # browse poi structure
        self.window.pluginManagement_list.itemSelectionChanged.connect(self.callDisplayPlugin)  # display plugin
        self.window.clearManualPlugin_button.clicked.connect(self.callDeselectPlugin)  # de-select plugin
        self.window.clearXMLPlugin_button.clicked.connect(self.newXMLPluginTemplate)  # clear manual txt
        self.window.savePoi_button.clicked.connect(self.callAddPoiToPlugin)  # save poi to plugin
        self.window.savePredefPoi_button.clicked.connect(self.callAddPoiToPluginXml)  # save poi to plugin xml
        self.window.addPoiType_dropdown.currentIndexChanged.connect(
            self.callDisplayPoiFromPlugin)  # disp poi from plugin
        self.window.clearPoiAll_button.clicked.connect(self.newManualPoiTemplate)  # clear manual poi
        self.window.clearPredefPoi_button.clicked.connect(self.newXMLPoiTemplate)  # clear xml poi

        self.window.poiManagement_list.setContextMenuPolicy(QtCore.Qt.CustomContextMenu)  # delete poi management
        self.window.poiManagement_list.customContextMenuRequested.connect(self.rightClickOnPoi)
        self.window.pluginManagement_list.setContextMenuPolicy(QtCore.Qt.CustomContextMenu)  # delete plugin
        self.window.pluginManagement_list.customContextMenuRequested.connect(self.rightClickOnPlugin)

        # ---- Other --------------------------------------------------------------------------------------------------
        self.window.switchToHistory_button.clicked.connect(self.switchViews)  # switch views
        self.window.check_allpoi.stateChanged.connect(self.checkstate_poi)  # check pois

    def populateProjectBox(self):    # Initialize the project box with all the current projects from database
        projects = getProjects()
        projectTree = []
        for i in range(len(projects)):
            projectTree.append(QTreeWidgetItem([projects[i]]))
        tree = self.window.projectNavigator_tree
        tree.addTopLevelItems(projectTree)

    def setProject(self):       # Changes the project description according to the current project from database
        selected = self.window.projectNavigator_tree.selectedItems()
        text, binaryPath = setCurrentProject(selected) # Get the properties and name of the selected project
        current = setWindowTitle()
        self.setWindowTitle("BATT5 - " + current)
        try:
            self.window.projectNavigator_tree.setCurrentItem(
                self.window.projectNavigator_tree.findItems(current, QtCore.Qt.MatchContains)[0])
        except IndexError:
            pass

        self.window.projectProperties_text.setHtml(text) # Populate the properties box with the current project
        self.window.projectProperties_text_h.setHtml("<b> Current Project </b>: " + current + "<br>" + text)

        if checkStatic(): # Checks if static has already been performed
            self.window.runDynamicAnalysis_button.setEnabled(True)
            self.window.commentSave_button.setEnabled(True)
            self.displayPoi()
        else:
            self.window.runDynamicAnalysis_button.setEnabled(False)
            self.window.commentSave_button.setEnabled(False)
            self.displayPoi()

        self.terminal = Terminal(binaryPath, self.window.radareConsoleIn_lineEdit, self.window.radareConsoleOut_text,
                                 self.window.recentCmd_text) # Set up command prompt
        self.window.recentCmd_text.clear()

    def populatePluginFields(self): # Initialize every field that involve plugins with all the current plugins
        plugins = getPlugins()
        self.window.pluginManagement_list.clear()
        self.window.pluginManagement_list.addItems(plugins)

        self.window.pluginSelection_dropdown.clear()
        self.window.pluginSelection_dropdown.addItem('None')
        self.window.pluginSelection_dropdown.addItems(plugins)

    # ---- Following methods provide all the search functionality in the analysis tab --------------------------
    def callSearchProject(self): # Search functionality for the project box
        try:
            searchProject(str(self.window.projectSearch_lineEdit.text()), self.window.projectNavigator_tree)
            if not self.window.projectSearch_lineEdit.text():
                self.populateProjectBox()
        except AttributeError:
            pass

    def callSearchPoi(self): # Search functionality for the poi box
        try:
            searchPoi(str(self.window.poiSearch_lineEdit.text()), self.window.poi_list,
                      self.window.poiType_dropdown.currentText())
        except AttributeError:
            pass

    def callHighlightTree(self): # for display comment and highlighting
        if self.window.poi_list.selectedItems():
            itemIndex = self.window.poi_list.currentRow()
            currTree = self.getCurrentTree()
            item = currTree.topLevelItem(itemIndex)
            currTree.setCurrentItem(item)
            currTree.scrollToItem(item)

        getComment(self.window.poi_list.currentItem().text(), self.window.poiType_dropdown.currentText(),
                   self.window.comment_text)

    # ---- Following methods are vital for everything revolving static analysis -------------------------------
    def runStatic(self): # runs Static Analysis w/ database stuff
        if self.window.projectNavigator_tree.currentItem():
            if not checkStatic():
                self.window.runDynamicAnalysis_button.setEnabled(True)
                self.window.commentSave_button.setEnabled(True)

                path = getCurrentFilePath() # Get the path of the binary file and run static analysis
                poi = staticAnalysis(path)

                saveStatic(poi) # Save the results of static into the database
                self.displayPoi()
            else:
                self.displayPoi()
        else:
            QMessageBox.question(self, "Error Message: No Project selected",
                                 "A project has not been selected, cannot perform Static Analysis.", QMessageBox.Ok)

    def runDynamic(self): # runs Dynamic analysis with database stuff
        path = getCurrentFilePath()
        poi = staticAnalysis(path)
        funcList = []
        for i in range(len(poi[0])):
            funcList.append(poi[0][i]['name'])

        valueList = historicAnalysis(path, funcList)
        valueList2 = dynamicAnalysis(path, valueList)
        print(valueList2)

        saveDynamic(poi, valueList2)
        self.displayPoi()
        self.enable()

    def displayPoi(self): # Displays POIs in the Analysis box
        self.window.viewFunc_tree.clear()
        self.window.viewString_tree.clear()
        self.window.viewVar_tree.clear()
        self.window.viewDll_tree.clear()
        self.window.poi_list.clear()

        poi = self.window.poiType_dropdown.currentText()
        content = getPoi(poi)
        filterContent = getFilterPoi(self.window.pluginSelection_dropdown.currentText())
        currTree = self.getCurrentTree()
        if poi == 'Function': # switch tree
            self.window.viewPoi_stack.setCurrentIndex(0)
            if self.window.changeViews_stack.currentIndex() == 1:
                self.disableCheck()
            else:
                self.enableCheck()
        else:
            self.disableCheck()
            if poi == 'String':
                self.window.viewPoi_stack.setCurrentIndex(1)
            elif poi == 'Variable':
                self.window.viewPoi_stack.setCurrentIndex(2)
            elif poi == 'DLL':
                self.window.viewPoi_stack.setCurrentIndex(3)
        if self.window.pluginSelection_dropdown.currentText() == 'None': # call function to display poi's
            displayPoiController(poi, currTree, self.window.poi_list, content, self.window.comment_text)
        else:
            displayFilteredPoiController(poi, currTree, self.window.poi_list, filterContent, content,
                                         self.window.comment_text)

    # ---- Following methods are vital for everything revolving dynamic analysis --------------------------------
    def inputCommand(self): # Takes input from user and passes it to the terminal
        cmd_in = str(self.window.radareConsoleIn_lineEdit.text())
        self.terminal.processInput(cmd_in)
        self.window.radareConsoleIn_lineEdit.clear()

    # ---- Following methods are for deleting a project from the database -------------------
    def rightClickOnProject(self, point): # Provides the functionality to delete a project by right clicking on it
        index = self.window.projectNavigator_tree.indexAt(point) # Infos about the node selected.

        if not index.isValid():
            return

        menu = QtWidgets.QMenu() # We build the menu
        menu.addAction("Delete", self.showConfirmationDeleteProject)
        menu.exec_(self.window.projectNavigator_tree.mapToGlobal(point))

    def callDeleteProject(self): # Deletes a project
        if self.window.projectNavigator_tree.currentItem():
            project = self.window.projectNavigator_tree.currentItem().text(0)
            deleteAProject(project)

            self.window.projectNavigator_tree.clear()
            self.populateProjectBox()

    # ---- Following methods are for calling and showing the different windows in the analysis tab ------------------
    def showNewProject(self): # Shows NewProject window
        self.ui = ProjectWindow()
        if self.ui.exec_() == ProjectWindow.Accepted:
            self.window.projectNavigator_tree.clear()
            self.populateProjectBox()
            self.window.projectNavigator_tree.setCurrentItem(
                self.window.projectNavigator_tree.topLevelItem(
                    self.window.projectNavigator_tree.topLevelItemCount() - 1))

    def showConfirmationDeleteProject(self): # Shows confirmation to delete project
        name = self.window.projectNavigator_tree.currentItem().text(0)
        choice = QMessageBox.question(self, 'Warning', "Are you sure you want to delete project: {}?".format(name),
                                      QMessageBox.Yes | QMessageBox.Cancel)
        if choice == QMessageBox.Yes:
            self.callDeleteProject()

    def showErrFile(self): # Shows ErrFile window
        QMessageBox.question(self, "Error Message: File Specified",
                             "A project is associated with one binary file and cannot be saved \n"
                             "without a binary file. Please provide a binary file.", QMessageBox.Ok)

    def showDocumentationWindow(self): # Shows Documentation window
        self.ui = DocumentationWindow()
        self.ui.exec_()

    # ---- Following methods are for misc. stuff in the analysis tab ---------------------------------------
    def callSaveComment(self): # Save a comment in the currently clicked poi from the poi list
        if self.window.poi_list.currentItem():
            currTree = self.getCurrentTree()
            saveComment(self.window.comment_text.toPlainText(), self.window.poi_list.currentItem().text(),
                        self.window.poiType_dropdown.currentText())
            if self.window.comment_text.toPlainText() == "":
                self.window.poi_list.currentItem().setIcon(QIcon())
                removeIconTree(currTree, self.window.poi_list.currentItem())
            else:
                addIcon(self.window.poi_list.currentItem())
                addIconTree(currTree, self.window.poi_list.currentItem())

    def clearComment(self): # Clear comment text
        self.window.comment_text.clear()

    def enableCheck(self): # enable checkbox
        self.window.check_allpoi.setCheckable(True)

    def disableCheck(self): # disable checkbox
        self.window.check_allpoi.setCheckable(False)

    def checkstate_poi(self): # Check or Uncheck poi List
        for i in range(self.window.poi_list.count()):
            item = self.window.poi_list.item(i)
            if not item.isHidden():
                if self.window.check_allpoi.isChecked():
                    item.setCheckState(QtCore.Qt.Checked)
                elif self.window.check_allpoi.checkState() == 0:
                    item.setCheckState(QtCore.Qt.Unchecked)

    def switchViews(self): # From current to history
        text = self.window.switchToHistory_button.text()
        if text == 'Switch to History View':
            self.window.changeViews_stack.setCurrentIndex(1)
            self.window.switchToHistory_button.setText('Switch to Current View')
            self.disableCheck()
        else:
            self.window.changeViews_stack.setCurrentIndex(0)
            self.window.switchToHistory_button.setText('Switch to History View')
            self.enableCheck()

    def callHighlightList(self):
        currTree = self.getCurrentTree()
        try:
            highlightList(currTree, self.window.poi_list)
        except AttributeError:
            pass

    def disable(self):
        self.window.viewFunc_tree.clear()
        self.window.central_tabs.setEnabled(False)
        self.window.menubar.setDisabled(False)
        QTimer.singleShot(1000, lambda: self.runDynamic())

    def enable(self):
        self.window.central_tabs.setDisabled(False)
        self.window.menubar.setDisabled(False)

    def expandPOI(self):
        currTree = self.getCurrentTree()
        if self.window.expandCollapseAll_check.checkState():
            currTree.expandAll()
        else:
            currTree.collapseAll()

    # ---- Following methods provide all the search functionality in the management tab --------------------------
    def callSearchPluginM(self):
        try:
            searchPluginM(str(self.window.pluginManagementSearch_lineEdit.text()), self.window.pluginManagement_list)
        except AttributeError:
            pass

    def callSearchPoiM(self):
        try:
            searchPoiM(str(self.window.poiManagementSeach_lineEdit.text()), self.window.poiManagement_list,
                       self.window.addPoiType_dropdown.currentText(),
                       self.window.pluginManagement_list.currentItem().text())
        except AttributeError:
            pass

    # ---- Following methods are for saving/creating a new plugin or poi based on predefined or manual input -------
    def callSavePluginXML(self): # Save a predefined plugin into the database
        savePluginXML(self, self.window.dpmPluginStructure_lineEdit)
        self.populatePluginFields()
        self.newXMLPluginTemplate()

    def callSavePluginManual(self): # Save a manually inputted plugin into the database
        if self.window.saveManualPlugin_button.text() == 'Save':
            savePluginManual(self, self.window.dpmPluginName_lineEdit, self.window.dpmPluginDesc_lineEdit, )
        elif self.window.saveManualPlugin_button.text() == 'Update Plugin':
            modifyPlugin(self, self.window.pluginManagement_list.currentItem().text(),
                         self.window.dpmPluginName_lineEdit.text(), self.window.dpmPluginDesc_lineEdit.text())
        self.populatePluginFields()
        self.callDeselectPlugin()

    def newXMLPluginTemplate(self): # Clears the labels that are used for creating a new predefined plugin to create one
        self.window.dpmPluginStructure_lineEdit.clear()
        self.window.pluginManagement_list.clearSelection()

    def callDeselectPlugin(self): # Clears the labels that are used for creating a new plugin to create a new plugin
        deselectPlugin(self.window.dpmPluginName_lineEdit, self.window.dpmPluginDesc_lineEdit,
                       self.window.pluginManagement_list, self.window.pluginEditingStatus_label,
                       self.window.addPoiXML_label, self.window.addPoiManual_label, self.window.saveManualPlugin_button,
                       self.window.clearManualPlugin_button, self.window.poiManagement_list,
                       self.window.addPluginXml_frame)

    def newXMLPoiTemplate(self): # Clears the labels that are used for creating a new predefined poi set
        self.window.dpoimPredefined_lineEdit.clear()

    def newManualPoiTemplate(self): # Clears the labels that are used for creating a new predefined poi
        self.window.addPoiName_lineEdit.clear()

    # ---- Following methods are for displaying a plugin and a plugin's poi in the management tab ----------------
    def callDisplayPlugin(self): # Displays a detailed view of a plugin when it is clicked
        name, description, poi = getCurrentPlugin(self.window.pluginManagement_list.currentItem().text())
        displayPlugin(name, description, self.window.pluginManagement_list, self.window.addPoiType_dropdown,
                      self.window.pluginEditingStatus_label, self.window.addPoiXML_label,
                      self.window.addPoiManual_label,
                      self.window.dpmPluginName_lineEdit, self.window.dpmPluginDesc_lineEdit,
                      self.window.saveManualPlugin_button, self.window.clearManualPlugin_button,
                      self.window.addPluginXml_frame)
        self.callDisplayPoiFromPlugin()

    def callDisplayPoiFromPlugin(self): # Displays all pois associated with the clicked plugin
        displayPoiFromPlugin(self.window.poiManagement_list, self.window.pluginManagement_list,
                             self.window.addPoiType_dropdown, self.window.addPoiManual_label)

    # ---- Following methods are for deleting a plugin or poi from the database in the management tab --------------
    def rightClickOnPlugin(self, point): # Provides the functionality to delete a plugin by right clicking on it
        index = self.window.pluginManagement_list.indexAt(point) # Infos about the node selected.
        if not index.isValid():
            return
        menu = QtWidgets.QMenu() # We build the menu.
        menu.addAction("Delete", self.showConfirmationDeletePlugin)
        menu.exec_(self.window.pluginManagement_list.mapToGlobal(point))

    def callDeletePlugin(self): # Deletes a plugin
        if self.window.pluginManagement_list.currentItem():
            plugin = self.window.pluginManagement_list.currentItem().text()
            deleteAPlugin(plugin)
            self.window.pluginManagement_list.clear()
            self.window.pluginSelection_dropdown.clear()
            self.populatePluginFields()
            self.callDeselectPlugin()

    def rightClickOnPoi(self, point): # Provides functionality to delete a poi from a plugin by right clicking on it
        index = self.window.poiManagement_list.indexAt(point) # Infos about the node selected.
        if not index.isValid():
            return
        menu = QtWidgets.QMenu() # We build the menu.
        menu.addAction("Delete", self.showConfirmationDeletePoi)
        menu.exec_(self.window.poiManagement_list.mapToGlobal(point))

    def callDeletePoiFromPlugin(self): # Deletes a poi from the specified plugin
        if self.window.poiManagement_list.currentItem():
            poi = self.window.poiManagement_list.currentItem().text()
            plugin = self.window.pluginManagement_list.currentItem().text()
            pluginDict = getCurrentPluginInfo(plugin)
            modifiedPlugin = removePoiFromPlugin(pluginDict, poi)
            deleteAPoiFromPlugin(plugin, modifiedPlugin)
            self.window.poiManagement_list.clear()
            self.callDisplayPoiFromPlugin()

    # ---- Following methods are for calling and showing the different windows in the management tab -----------------
    def showConfirmationDeletePlugin(self): # Show the confirmation window when deleting a plugin
        name = self.window.pluginManagement_list.currentItem().text()
        choice = QMessageBox.question(self, 'Warning',
                                      "Are you sure you want to delete plugin: {}?".format(name),
                                      QMessageBox.Yes | QMessageBox.Cancel)
        if choice == QMessageBox.Yes:
            self.callDeletePlugin()

    def showConfirmationDeletePoi(self): # Show the confirmation window when deleting a poi
        poi = self.window.poiManagement_list.currentItem().text()
        plugin = self.window.pluginManagement_list.currentItem().text()
        choice = QMessageBox.question(self, 'Warning',
                                      "Are you sure you want to delete poi {} ".format(poi) + "from: {}?".format(
                                          plugin),
                                      QMessageBox.Yes | QMessageBox.Cancel)
        if choice == QMessageBox.Yes:
            self.callDeletePoiFromPlugin()

    def showFileExplorer(self): # Open up file explorer to select a file for Plugin predefined line edit
        path = Path(__file__).parents[2].as_posix() + '/Configurations/Sample Configurations'
        options = QtWidgets.QFileDialog.Options()
        options |= QtWidgets.QFileDialog.DontUseNativeDialog
        name, _ = QtWidgets.QFileDialog.getOpenFileName(self, 'Open File', path, 'XML Files (*.xml)', options=options)
        self.window.dpmPluginStructure_lineEdit.setText(name)

    def showFileExplorer_predefined(self):     # Open up file explorer to select a file for Poi predefined line edit
        path = Path(__file__).parents[2].as_posix() + '/Configurations/Sample Configurations'
        options = QtWidgets.QFileDialog.Options()
        options |= QtWidgets.QFileDialog.DontUseNativeDialog
        name, _ = QtWidgets.QFileDialog.getOpenFileName(self, 'Open File', path, 'XML Files (*.xml)', options=options)
        self.window.dpoimPredefined_lineEdit.setText(name)

    # ---- Following methods are for misc. stuff in the management tab --------------------------------------------
    def callAddPoiToPlugin(self):
        try:
            addPoiToPlugin(self, self.window.addPoiName_lineEdit.text(),
                           self.window.addPoiType_dropdown.currentText(),
                           self.window.pluginManagement_list.currentItem().text())
            self.callDisplayPoiFromPlugin()
        except:
            QMessageBox.question(self, "Error: Invalid Input", "You must have a plugin selected", QMessageBox.Ok)
        self.window.addPoiName_lineEdit.clear()

    def callAddPoiToPluginXml(self):
        try:
            addPoiToPluginXml(self, self.window.dpoimPredefined_lineEdit.text(),
                              self.window.pluginManagement_list.currentItem().text())
            self.callDisplayPoiFromPlugin()
        except:
            QMessageBox.question(self, "Error: Invalid Input", "You must have a plugin selected", QMessageBox.Ok)
        self.window.dpoimPredefined_lineEdit.clear()

    def getCurrentTree(self):
        poiType = self.window.poiType_dropdown.currentText()
        if poiType == 'Function':
            return self.window.viewFunc_tree
        elif poiType == 'String':
            return self.window.viewString_tree
        elif poiType == 'Variable':
            return self.window.viewVar_tree
        elif poiType == 'DLL':
            return self.window.viewDll_tree


# ------------------------------------------------ MAIN ---------------------------------------------------------------
def main():
    app = QtWidgets.QApplication(sys.argv)
    application = ApplicationWindow()
    application.show()
    sys.exit(app.exec_())


if __name__ == "__main__":
    main()<|MERGE_RESOLUTION|>--- conflicted
+++ resolved
@@ -13,7 +13,6 @@
 from src.Functionality.Display.displayPointsOfInterests import *
 from src.Functionality.Display.displayManagement import *
 
-
 class ApplicationWindow(QtWidgets.QMainWindow):
     def __init__(self):
         super(ApplicationWindow, self).__init__()
@@ -27,9 +26,8 @@
         self.setProject()  # set current project
 
         # ---- Menu Bar -----------------------------------------------------------------------------------------------
-        self.window.actionNew_Project.setShortcut("Ctrl+N")  # open new project
+        self.window.actionNew_Project.setShortcut("Ctrl+N")                                     # open new project
         self.window.actionNew_Project.triggered.connect(self.showNewProject)
-<<<<<<< HEAD
         self.window.actionDocumentation.setShortcut("Ctrl+D")                                   # open documentation
         self.window.actionDocumentation.triggered.connect(self.showDocumentationWindow)
 
@@ -42,71 +40,45 @@
         self.window.runDynamicAnalysis_button.clicked.connect(self.disable)                     # run dynamic
         self.window.radareConsoleIn_lineEdit.returnPressed.connect(self.inputCommand)           # execute r2 cmd
         self.window.expandCollapseAll_check.clicked.connect(self.expandPOI)                     # expand/collapse poi
-=======
-        self.window.actionDocumentation.setShortcut("Ctrl+D")  # open documentation
-        self.window.actionDocumentation.triggered.connect(self.showDocumentationWindow)  # \
-
-        # ---- Analysis Tab --------------------------------------------------------------------------------------------
-        self.window.commentSave_button.clicked.connect(self.callSaveComment)  # save comment
-        self.window.commentClear_button.clicked.connect(self.clearComment)  # clear comment
-        self.window.projectNavigator_tree.itemSelectionChanged.connect(self.setProject)  # disp proj properties
-
-        self.window.projectNavigator_tree.setContextMenuPolicy(QtCore.Qt.CustomContextMenu)  # right-click project
+
+        self.window.projectNavigator_tree.setContextMenuPolicy(QtCore.Qt.CustomContextMenu)     # right-click project
         self.window.projectNavigator_tree.customContextMenuRequested.connect(self.rightClickOnProject)
 
-        self.window.runStaticAnalysis_button.clicked.connect(self.runStatic)  # run static
-        self.window.runDynamicAnalysis_button.clicked.connect(self.disable)  # run dynamic
-        self.window.expandCollapseAll_check.clicked.connect(self.expandPOI)  # expand/collapse poi
->>>>>>> fb7462ae
-
-        self.window.projectNavigator_tree.setContextMenuPolicy(QtCore.Qt.CustomContextMenu)  # right-click project
-        self.window.projectNavigator_tree.customContextMenuRequested.connect(self.rightClickOnProject)
-
         # ---- Search Functions ----------------------------------------------------------------------------------------
-        self.window.projectSearch_lineEdit.textChanged.connect(self.callSearchProject)  # search project list
-        self.window.poiSearch_lineEdit.textChanged.connect(self.callSearchPoi)  # search poi list
-        self.window.pluginManagementSearch_lineEdit.textChanged.connect(self.callSearchPluginM)  # search plugin list
-        self.window.poiManagementSeach_lineEdit.textChanged.connect(self.callSearchPoiM)  # search mngmt poi list
+        self.window.projectSearch_lineEdit.textChanged.connect(self.callSearchProject)          # search project list
+        self.window.poiSearch_lineEdit.textChanged.connect(self.callSearchPoi)                  # search poi list
+        self.window.pluginManagementSearch_lineEdit.textChanged.connect(self.callSearchPluginM) # search plugin list
+        self.window.poiManagementSeach_lineEdit.textChanged.connect(self.callSearchPoiM)        # search mngmt poi list
 
         # ---- Comment Functionality ----------------------------------------------------------------------------------
-        self.window.poi_list.itemSelectionChanged.connect(self.callHighlightTree)  # view comment from list
-        self.window.viewFunc_tree.currentItemChanged.connect(self.callHighlightList)  # view comment from tree
+        self.window.poi_list.itemSelectionChanged.connect(self.callHighlightTree)               # view comment from list
+        self.window.viewFunc_tree.currentItemChanged.connect(self.callHighlightList)            # view comment from tree
         self.window.viewString_tree.currentItemChanged.connect(self.callHighlightList)
         self.window.viewVar_tree.currentItemChanged.connect(self.callHighlightList)
         self.window.viewDll_tree.currentItemChanged.connect(self.callHighlightList)
 
-<<<<<<< HEAD
-=======
-        # ---- Filters ------------------------------------------------------------------------------------------------
-        self.window.poiType_dropdown.currentIndexChanged.connect(self.displayPoi)  # display POI by type
-
-        # ---- Console ------------------------------------------------------------------------------------------------
-        self.window.radareConsoleIn_lineEdit.returnPressed.connect(self.inputCommand)  # execute r2 cmd
-
->>>>>>> fb7462ae
         # ---- Management Tab -----------------------------------------------------------------------------------------
-        self.window.dpmPluginStructure_button.clicked.connect(self.showFileExplorer)  # browse plugin struct
-        self.window.saveXMLPlugin_button.clicked.connect(self.callSavePluginXML)  # new plugin from xml
-        self.window.saveManualPlugin_button.clicked.connect(self.callSavePluginManual)  # new plugin manual
-        self.window.dpoimPredefined_button.clicked.connect(self.showFileExplorer_predefined)  # browse poi structure
+        self.window.dpmPluginStructure_button.clicked.connect(self.showFileExplorer)            # browse plugin struct
+        self.window.saveXMLPlugin_button.clicked.connect(self.callSavePluginXML)                # new plugin from xml
+        self.window.saveManualPlugin_button.clicked.connect(self.callSavePluginManual)          # new plugin manual
+        self.window.dpoimPredefined_button.clicked.connect(self.showFileExplorer_predefined)    # browse poi structure
         self.window.pluginManagement_list.itemSelectionChanged.connect(self.callDisplayPlugin)  # display plugin
-        self.window.clearManualPlugin_button.clicked.connect(self.callDeselectPlugin)  # de-select plugin
-        self.window.clearXMLPlugin_button.clicked.connect(self.newXMLPluginTemplate)  # clear manual txt
-        self.window.savePoi_button.clicked.connect(self.callAddPoiToPlugin)  # save poi to plugin
-        self.window.savePredefPoi_button.clicked.connect(self.callAddPoiToPluginXml)  # save poi to plugin xml
-        self.window.addPoiType_dropdown.currentIndexChanged.connect(
-            self.callDisplayPoiFromPlugin)  # disp poi from plugin
-        self.window.clearPoiAll_button.clicked.connect(self.newManualPoiTemplate)  # clear manual poi
-        self.window.clearPredefPoi_button.clicked.connect(self.newXMLPoiTemplate)  # clear xml poi
-
-        self.window.poiManagement_list.setContextMenuPolicy(QtCore.Qt.CustomContextMenu)  # delete poi management
+        self.window.clearManualPlugin_button.clicked.connect(self.callDeselectPlugin)           # de-select plugin
+        self.window.clearXMLPlugin_button.clicked.connect(self.newXMLPluginTemplate)            # clear manual txt
+        self.window.savePoi_button.clicked.connect(self.callAddPoiToPlugin)                     # save poi to plugin
+        self.window.savePredefPoi_button.clicked.connect(self.callAddPoiToPluginXml)            # save poi to plugin xml
+        self.window.addPoiType_dropdown.currentIndexChanged.connect(self.callDisplayPoiFromPlugin)  # disp poi from plugin
+        self.window.clearPoiAll_button.clicked.connect(self.newManualPoiTemplate)               # clear manual poi
+        self.window.clearPredefPoi_button.clicked.connect(self.newXMLPoiTemplate)               # clear xml poi
+
+        self.window.poiManagement_list.setContextMenuPolicy(QtCore.Qt.CustomContextMenu)        # delete poi management
         self.window.poiManagement_list.customContextMenuRequested.connect(self.rightClickOnPoi)
-        self.window.pluginManagement_list.setContextMenuPolicy(QtCore.Qt.CustomContextMenu)  # delete plugin
+        self.window.pluginManagement_list.setContextMenuPolicy(QtCore.Qt.CustomContextMenu)     # delete plugin
         self.window.pluginManagement_list.customContextMenuRequested.connect(self.rightClickOnPlugin)
 
         # ---- Other --------------------------------------------------------------------------------------------------
-        self.window.switchToHistory_button.clicked.connect(self.switchViews)  # switch views
-        self.window.check_allpoi.stateChanged.connect(self.checkstate_poi)  # check pois
+        self.window.switchToHistory_button.clicked.connect(self.switchViews)                    # switch views
+        self.window.check_allpoi.stateChanged.connect(self.checkstate_poi)                      # check pois
 
     def populateProjectBox(self):    # Initialize the project box with all the current projects from database
         projects = getProjects()
@@ -383,7 +355,7 @@
 
     def callSavePluginManual(self): # Save a manually inputted plugin into the database
         if self.window.saveManualPlugin_button.text() == 'Save':
-            savePluginManual(self, self.window.dpmPluginName_lineEdit, self.window.dpmPluginDesc_lineEdit, )
+            savePluginManual(self, self.window.dpmPluginName_lineEdit, self.window.dpmPluginDesc_lineEdit)
         elif self.window.saveManualPlugin_button.text() == 'Update Plugin':
             modifyPlugin(self, self.window.pluginManagement_list.currentItem().text(),
                          self.window.dpmPluginName_lineEdit.text(), self.window.dpmPluginDesc_lineEdit.text())
@@ -411,11 +383,9 @@
     def callDisplayPlugin(self): # Displays a detailed view of a plugin when it is clicked
         name, description, poi = getCurrentPlugin(self.window.pluginManagement_list.currentItem().text())
         displayPlugin(name, description, self.window.pluginManagement_list, self.window.addPoiType_dropdown,
-                      self.window.pluginEditingStatus_label, self.window.addPoiXML_label,
-                      self.window.addPoiManual_label,
-                      self.window.dpmPluginName_lineEdit, self.window.dpmPluginDesc_lineEdit,
-                      self.window.saveManualPlugin_button, self.window.clearManualPlugin_button,
-                      self.window.addPluginXml_frame)
+              self.window.pluginEditingStatus_label, self.window.addPoiXML_label, self.window.addPoiManual_label,
+              self.window.dpmPluginName_lineEdit, self.window.dpmPluginDesc_lineEdit,
+              self.window.saveManualPlugin_button, self.window.clearManualPlugin_button, self.window.addPluginXml_frame)
         self.callDisplayPoiFromPlugin()
 
     def callDisplayPoiFromPlugin(self): # Displays all pois associated with the clicked plugin
@@ -522,7 +492,6 @@
         elif poiType == 'DLL':
             return self.window.viewDll_tree
 
-
 # ------------------------------------------------ MAIN ---------------------------------------------------------------
 def main():
     app = QtWidgets.QApplication(sys.argv)
@@ -530,6 +499,5 @@
     application.show()
     sys.exit(app.exec_())
 
-
 if __name__ == "__main__":
     main()