--- conflicted
+++ resolved
@@ -4,13 +4,11 @@
 import sys
 from pathlib import Path
 
-<<<<<<< HEAD
-sys.path.insert(0, Path(__file__).parents[2].as_posix())
-=======
+
 # sys.path.insert(0, Path(__file__).parents[2].as_posix())
 # sys.path.insert(0, "/mnt/c/Users/jgauc/PycharmProjects/BATT5/src")
 # sys.path.insert(0, os.path.abspath(os.path.join(os.path.dirname(__file__), '..')))
->>>>>>> f63220c0
+
 
 from PyQt5 import QtWidgets
 from PyQt5.QtCore import QEvent
@@ -643,17 +641,14 @@
 
     # Clear comment text
     def clearComment(self):
-<<<<<<< HEAD
-        self.window.comment_text.clear() 
+	self.window.comment_text.clear()
+
     #disable checkbox 
     def disableCheck(self):
         self.window.check_allpoi.setCheckable(False)
     #enable checkbox
     def enableCheck(self):
-        self.window.check_allpoi.setCheckable(True)
-    #Check or Uncheck poi List
-=======
-        self.window.comment_text.clear()
+        self.window.check_allpoi.setCheckable(True)    
 
     # Checks if static has been performed, if it has unlock dynamic
     def unlockDynamic(self):
@@ -665,13 +660,11 @@
             self.window.runDynamicAnalysis_button.setStyleSheet("color: rgb(136, 138, 133);")
 
     # Check or Uncheck poi List
->>>>>>> f63220c0
     def checkstate_poi(self):
         global allpoiTypeCheck
         if allpoiTypeCheck is True:
             for i in range(self.window.poi_list.count()):
                 item = self.window.poi_list.item(i)
-<<<<<<< HEAD
                 if item.text() == "-----FUNCTIONS-----":
                     continue
                 if item.text() == "-----STRINGS-----":
@@ -693,14 +686,6 @@
                     item = self.window.poi_list.item(i)
                     item.setCheckState(QtCore.Qt.Unchecked)
 
-            
-=======
-                item.setCheckState(QtCore.Qt.Checked)
-        else:
-            for i in range(self.window.poi_list.count()):
-                item = self.window.poi_list.item(i)
-                item.setCheckState(QtCore.Qt.Unchecked)
->>>>>>> f63220c0
 
     # From current to history
     def switchToHistory(self):
