--- conflicted
+++ resolved
@@ -88,6 +88,9 @@
         
         # Executes the input command in the radare prompt
         self.window.radareConsoleIn_lineEdit.returnPressed.connect(self.inputCommand)
+
+        # When changing POI type in the drop down will update whats displayed
+        self.window.poiType_dropdown.currentIndexChanged.connect(self.displayPoi)
 
         # ---- Plugin Controls -----------------------------
 
@@ -165,9 +168,9 @@
         projects = []
 
         for x in posts.find():
-            projects.append(QTreeWidgetItem([x['name']]))
+            projects.append(QTreeWidgetItem([x.get('properties', {})['name']]))
             child = QTreeWidgetItem(projects[len(projects) - 1])
-            child.setText(0, x['file'])
+            child.setText(0, x.get('properties', {})['file'])
 
         tree = self.window.projectNavigator_tree
         tree.addTopLevelItems(projects)
@@ -189,43 +192,46 @@
         if selected:
             item = selected[0].text(0)
             for x in posts.find():
-                if x['name'] == item:
+                prop = x.get('properties', {})
+                if prop['name'] == item:
+                    stats = x.get('static_analysis', {}).get('uncovered_poi', {})
+
                     data = {
                         'properties': {
-                            'name': x['name'],
-                            'file': x['file'],
-                            'description': x['description'],
-                            'os': x['os'],
-                            'binary': x['binary'],
-                            'machine': x['machine'],
-                            'class': x['class'],
-                            'bits': x['bits'],
-                            'language': x['language'],
-                            'canary': x['canary'],
-                            'crypto': x['crypto'],
-                            'nx': x['nx'],
-                            'relocs': x['relocs'],
-                            'stripped': x['stripped'],
-                            'relro': x['relro']
+                            'name': prop['name'],
+                            'file': prop['file'],
+                            'description': prop['description'],
+                            'os': prop['os'],
+                            'binary': prop['binary'],
+                            'machine': prop['machine'],
+                            'class': prop['class'],
+                            'bits': prop['bits'],
+                            'language': prop['language'],
+                            'canary': prop['canary'],
+                            'crypto': prop['crypto'],
+                            'nx': prop['nx'],
+                            'relocs': prop['relocs'],
+                            'stripped': prop['stripped'],
+                            'relro': prop['relro']
                         },  # End of Properties
 
                         'static_analysis': {
                             'uncovered_poi': {
                                 'function': {
-                                    'associated_plugin': '',
-                                    'data': 'stuff',
+                                    'associated_plugin': stats.get('function')['associated_plugin'],
+                                    'data': stats.get('function')['data']
                                 },
                                 'string': {
-                                    'associated_plugin': '',
-                                    'data': 'stuff',
+                                    'associated_plugin': stats.get('string')['associated_plugin'],
+                                    'data': stats.get('string')['data']
                                 },
                                 'variable': {
-                                    'associated_plugin': '',
-                                    'data': 'stuff',
+                                    'associated_plugin': stats.get('variable')['associated_plugin'],
+                                    'data': stats.get('variable')['data']
                                 },
                                 'dll': {
-                                    'associated_plugin': '',
-                                    'data': 'stuff',
+                                    'associated_plugin': stats.get('dll')['associated_plugin'],
+                                    'data': stats.get('dll')['data']
                                 },
                             }
                         },  # End of Static Analysis
@@ -342,7 +348,6 @@
         self.window.runDynamicAnalysis_button.setStyleSheet("background-color:;")
         self.window.runDynamicAnalysis_button.setStyleSheet("color:;")
 
-        poi = str(self.window.poiType_dropdown.currentText())
         client = pymongo.MongoClient("mongodb://localhost:27017")
         db = client['current_project']
         current = db['current']
@@ -352,14 +357,26 @@
             path = p.get('properties', {}).get('file')
 
         try:
-            staticAnalysis(path, poi)
+            # function, string, variable, dll = staticAnalysis(path)
+            poi = []
+            for points in staticAnalysis(path):
+                poi.append(points)
+
+            analysis = ''
+            for x in current.find():
+                analysis = x.get('static_analysis', {}).get('uncovered_poi', {})
+
+            i = 0
+            for key in analysis:
+                func = analysis.get(key, {})
+                func['associated_plugin'] = str(self.window.poiType_dropdown.currentText())
+                func['data'] = poi[i]
+                print(poi[i])
+                i += 1
         except:
             print("Radare2 not installed cannot start static analysis.")
 
-        # self.window.analysis_text.clear()
-        self.window.poi_list.clear()
-
-        self.displayPoi(poi)
+        self.displayPoi()
 
     # runs Static Analysis
     def runStatic_xml(self):
@@ -368,7 +385,6 @@
         self.window.runDynamicAnalysis_button.setStyleSheet("background-color:;")
         self.window.runDynamicAnalysis_button.setStyleSheet("color:;")
 
-        poi = str(self.window.poiType_dropdown.currentText())
         tree = ET.parse(os.path.join(os.getcwd(), '..', 'Configurations', 'current.xml'))
         root = tree.getroot()
 
@@ -384,36 +400,47 @@
             path = p.get('file')
 
         try:
-            staticAnalysis(path, poi)
+            staticAnalysis(path)
         except:
             print("Radare2 not installed cannot start static analysis.")
 
-<<<<<<< HEAD
-        self.window.analysis_text.clear()
-=======
-        
+        self.displayPoi()
+
+    # Dispalys POIs in the Analysis box
+    def displayPoi(self):
         self.window.POI_tableWidget.clear()
-        
->>>>>>> 86737af7
         self.window.poi_list.clear()
-
-        self.displayPoi(poi)
-
-    # Displays POIs in the Analysis box
-    def displayPoi(self, poi):
+        poi = str(self.window.poiType_dropdown.currentText())
+
         try:
             if poi == 'Extract All':
                 self.displayAll()
             else:
-                f = open(poi.lower() + ".txt", "r")
-
-                for line in f.read().split("\n\n")[:]:
-<<<<<<< HEAD
-                    print("")
-                    #self.window.analysis_text.addItem(line)
-=======
-                    self.window.POI_tableWidget.addItem(line)
->>>>>>> 86737af7
+                client = pymongo.MongoClient("mongodb://localhost:27017")
+                db = client['current_project']
+                current = db['current']
+
+                data = ''
+                for x in current.find():
+                    data = x.get('static_analysis', {}).get('uncovered_poi', {})
+
+                for key in data:
+                    if key == poi.lower():
+                        self.window.POI_tableWidget.setHorizontalHeaderLabels([poi])
+                        self.window.POI_tableWidget.setColumnCount(1)
+                        content = data.get(key, {})['data']
+
+                        entries = []
+                        i = 0
+                        try:
+                            for subkey in content:
+                                entries.append(content[subkey])
+                                self.window.POI_tableWidget.setRowCount(len(entries))
+                                self.window.POI_tableWidget.setItem(i, 0, QTableWidgetItem(str(content[subkey])))
+                                i += 1
+                                self.window.POI_tableWidget.resizeColumnToContents(0)
+                        except TypeError:
+                            pass
 
                 if poi == 'Function':
                     self.displayFunctions()
@@ -423,7 +450,6 @@
                     self.displayVariable()
                 elif poi == 'DLL':
                     self.displayDll()
-                f.close()
         except FileNotFoundError:
             pass
 
@@ -438,7 +464,7 @@
                 item = QListWidgetItem(line)
 
                 if i > 1:
-                    item.setCheckState(QtCore.Qt.Unchecked)
+                    item.setCheckState(QtCore.Qt.Checked)
                     self.window.poi_list.addItem(item)
                 else:
                     i += 1
@@ -492,7 +518,7 @@
                 item = QListWidgetItem(line)
 
                 if i > 1:
-                    item.setCheckState(QtCore.Qt.Unchecked)
+                    item.setCheckState(QtCore.Qt.Checked)
                     self.window.poi_list.addItem(item)
                 else:
                     i += 1
@@ -506,11 +532,10 @@
             f = open("function.txt", "r")
 
             self.window.poi_list.addItem(QListWidgetItem("-----FUNCTIONS-----"))
-            self.window.POI_tableWidget.setHorizontalHeaderLabels(["Functions","Strings","Variables","DLL's"])           
+            self.window.POI_tableWidget.setHorizontalHeaderLabels(["Functions", "Strings", "Variables", "DLL's"])
             self.window.POI_tableWidget.setColumnCount(4)
 
-
-            entries=[]
+            entries = []
             i = 0
             j = 0
             for line in f.read().split("\n\n")[:]:
@@ -522,28 +547,28 @@
                 if i > 1:
                     item.setCheckState(QtCore.Qt.Unchecked)
                     self.window.poi_list.addItem(item)
-                    self.window.POI_tableWidget.setItem(j,0,QTableWidgetItem(str(line)))
-                    j+=1
+                    self.window.POI_tableWidget.setItem(j, 0, QTableWidgetItem(str(line)))
+                    j += 1
                     self.window.POI_tableWidget.resizeColumnToContents(0)
                 else:
                     i += 1
 
             f.close()
             f = open("string.txt", "r")
-            
+
             self.window.poi_list.addItem(QListWidgetItem("-----STRINGS-----"))
             i = 0
             j = 0
             for line in f.read().split("\n\n")[:]:
-                #rowPos = self.window.POI_tableWidget.rowCount()
+                # rowPos = self.window.POI_tableWidget.rowCount()
                 line = line.split(" ", 9)[-1]
                 item = QListWidgetItem(line)
-                
+
                 if i > 1:
                     self.window.poi_list.addItem(item)
-                    #self.window.POI_tableWidget.insertRow(rowPos)
-                    self.window.POI_tableWidget.setItem(j,1,QTableWidgetItem(str(line)))
-                    j+=1
+                    # self.window.POI_tableWidget.insertRow(rowPos)
+                    self.window.POI_tableWidget.setItem(j, 1, QTableWidgetItem(str(line)))
+                    j += 1
                     self.window.POI_tableWidget.resizeColumnToContents(1)
                 else:
                     i += 1
@@ -552,17 +577,17 @@
             f = open("variable.txt", "r")
 
             self.window.poi_list.addItem(QListWidgetItem("-----VARIABLES-----"))
-            j=0
+            j = 0
             for line in f.read().split("\n\n")[:]:
-                #rowPos = self.window.POI_tableWidget.rowCount()
+                # rowPos = self.window.POI_tableWidget.rowCount()
                 try:
                     line = line.split(" ")[1]
                     item = QListWidgetItem(line)
 
                     self.window.poi_list.addItem(item)
-                    #self.window.POI_tableWidget.insertRow(rowPos)
-                    self.window.POI_tableWidget.setItem(j,2,QTableWidgetItem(str(line)))
-                    j+=1
+                    # self.window.POI_tableWidget.insertRow(rowPos)
+                    self.window.POI_tableWidget.setItem(j, 2, QTableWidgetItem(str(line)))
+                    j += 1
                     self.window.POI_tableWidget.resizeColumnToContents(2)
                 except IndexError:
                     pass
@@ -581,9 +606,9 @@
                 if i > 1:
                     item.setCheckState(QtCore.Qt.Unchecked)
                     self.window.poi_list.addItem(item)
-                    #self.window.POI_tableWidget.insertRow(rowPos)
-                    self.window.POI_tableWidget.setItem(j,3,QTableWidgetItem(str(line)))
-                    j+=1
+                    # self.window.POI_tableWidget.insertRow(rowPos)
+                    self.window.POI_tableWidget.setItem(j, 3, QTableWidgetItem(str(line)))
+                    j += 1
                     self.window.POI_tableWidget.resizeColumnToContents(3)
                 else:
                     i += 1
