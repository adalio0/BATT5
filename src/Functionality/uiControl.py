--- conflicted
+++ resolved
@@ -604,7 +604,6 @@
                           self.window.dpmOutName_lineEdit, self.window.dpmOutFuncName_lineEdit,
                           self.window.dpmOutFuncSource_lineEdit)
 
-<<<<<<< HEAD
         self.window.pluginManagement_list.clear()
         self.window.pluginSelection_dropdown.clear()
         self.window.dpoimPlugin_dropdown.clear()
@@ -614,8 +613,6 @@
         self.populateManagePluginDD()
 
 
-=======
->>>>>>> 66e84942
 def main():
     app = QtWidgets.QApplication(sys.argv)
     application = ApplicationWindow()
