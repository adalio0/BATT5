--- conflicted
+++ resolved
@@ -892,10 +892,7 @@
     # app.show()
     # exit_code = appctxt.app.exec_()
     # sys.exit(exit_code)
-<<<<<<< HEAD
-=======
     #deleteDatabase()
->>>>>>> b759556f
 
 if __name__ == "__main__":
     main()