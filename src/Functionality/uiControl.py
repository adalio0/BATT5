--- conflicted
+++ resolved
@@ -1,9 +1,9 @@
 #! /usr/bin/env python3.
 
 import sys
-from pathlib import Path
-
-sys.path.insert(0, Path(__file__).parents[2].as_posix())
+# from pathlib import Path
+
+# sys.path.insert(0, Path(__file__).parents[2].as_posix())
 # sys.path.insert(0, "/mnt/c/Users/jgauc/PycharmProjects/BATT5/src")
 # sys.path.insert(0, os.path.abspath(os.path.join(os.path.dirname(__file__), '..')))
 
@@ -105,15 +105,10 @@
         self.window.poiManagementSeach_lineEdit.textChanged.connect(self.callSearchPoiM)
 
         # ---- Comment Functionality ----------------------------------------------------------------------------------
-<<<<<<< HEAD
         self.window.poi_list.currentItemChanged.connect(self.displayTree)
 
         self.window.POI_treeWidget.currentItemChanged.connect(self.callHighlightList)
-=======
-        # self.window.poi_list.currentItemChanged.connect(self.callHighlightTable)
-
         # self.window.POI_tableWidget.currentItemChanged.connect(self.callHighlightList)
->>>>>>> ad7d2806
 
         # ---- Filters ------------------------------------------------------------------------------------------------
         # When changing POI type in the drop down will update whats displayed
@@ -268,11 +263,7 @@
 
             # Save the results of static into the database
             saveStatic(poi)
-<<<<<<< HEAD
             self.calldisplayATree()
-=======
-            # self.displayPoi()
->>>>>>> ad7d2806
         else:
             self.calldisplayATree()
     def calldisplayATree(self):
@@ -454,13 +445,10 @@
                     self.displayDll(content)
                 else:
                     self.displayFilteredDll(filterContent, content)
-<<<<<<< HEAD
             elif poi == 'Struct':
                 #self.window.POI_tableWidget.setHorizontalHeaderLabels(['name', 'size'])
                 if self.window.pluginSelection_dropdown.currentText() == 'None':
                     self.displayStruct(content)
-
-=======
 
     # Displays the functions extracted from Static Analysis in Analysis box and POI box
     def displayFunctions(self, content):
@@ -483,7 +471,6 @@
                 addIcon(item)
             item.setCheckState(QtCore.Qt.Checked)
             self.window.poi_list.addItem(item)
->>>>>>> ad7d2806
 
     # Displays the filtered functions based on the selected plugin in Analysis box and POI box
     def displayFilteredFunctions(self, filterContent, content):
@@ -509,8 +496,6 @@
                     item.setCheckState(QtCore.Qt.Checked)
                     self.window.poi_list.addItem(item)
 
-<<<<<<< HEAD
-=======
     # Displays the strings extracted from Static Analysis in Analysis box and POI box
     def displayString(self, content):
         for i in range(len(content)):
@@ -531,7 +516,6 @@
             if getComment(content[i]['name'], "String", self.window.comment_text):
                 addIcon(item)
             self.window.poi_list.addItem(item)
->>>>>>> ad7d2806
 
     # Displays the filtered strings based on the selected plugin in Analysis box and POI box
     def displayFilterStrings(self, filterContent, content):
@@ -556,8 +540,6 @@
                         addIcon(item)
                     self.window.poi_list.addItem(item)
 
-<<<<<<< HEAD
-=======
     # Displays the variables extracted from Static Analysis in Analysis box and POI box
     def displayVariable(self, content):
         for i in range(len(content)):
@@ -576,7 +558,6 @@
             if getComment(content[i]['name'], "Variable", self.window.comment_text):
                 addIcon(item)
             self.window.poi_list.addItem(item)
->>>>>>> ad7d2806
 
     # Displays the filtered variables based on the selected plugin in Analysis box and POI box
     def displayFilteredVariable(self, filterContent, content):
@@ -599,8 +580,6 @@
                         addIcon(item)
                     self.window.poi_list.addItem(item)
 
-<<<<<<< HEAD
-=======
     # Displays the dlls extracted from Static Analysis in Analysis box and POI box
     def displayDll(self, content):
         for i in range(len(content)):
@@ -614,7 +593,6 @@
                 addIcon(item)
             self.window.poi_list.addItem(item)
 
->>>>>>> ad7d2806
     # Displays the filtered dlls based on the selected plugin in Analysis box and POI box
     def displayFilteredDll(self, filterContent, content):
         for j in range(len(filterContent['dll'])):
@@ -772,7 +750,6 @@
 
     # Save a comment in the currently clicked poi from the poi list
     def callSaveComment(self):
-<<<<<<< HEAD
         if self.window.comment_text.toPlainText() != "":
             saveComment(self.window.comment_text.toPlainText(), self.window.poi_list.currentItem().text(),
                         self.window.poiType_dropdown.currentText())
@@ -782,12 +759,6 @@
             item.setIcon(QIcon())
             saveComment(self.window.comment_text.toPlainText(), self.window.poi_list.currentItem().text(),
                         self.window.poiType_dropdown.currentText())
-=======
-        saveComment(self.window.comment_text.toPlainText(), self.window.poi_list.currentItem().text(),
-                    self.window.poiType_dropdown.currentText())
-        addIcon(self.window.poi_list.currentItem())
-        # highlightCell(self.window.POI_tableWidget.currentItem())
->>>>>>> ad7d2806
 
     # Clear comment text
     def clearComment(self):
@@ -820,17 +791,6 @@
     def switchToCurrent(self):
         self.window.changeViews_stack.setCurrentIndex(0)
 
-<<<<<<< HEAD
-    def callHighlightTable(self):
-        try:
-            highlightTable(self.window.poi_list.currentItem().text(), self.window.POI_treeWidget)
-            getComment(self.window.poi_list.currentItem().text(), self.window.poiType_dropdown.currentText(),
-                       self.window.comment_text)
-        except AttributeError:
-            pass
-
-=======
->>>>>>> ad7d2806
     def callHighlightList(self):
         try:
             HighlightList(self.window.POI_tableWidget.currentItem().text(), self.window.poi_list)
@@ -926,36 +886,6 @@
 
     # Displays a detailed view of a plugin when it is clicked
     def displayPlugin(self):
-<<<<<<< HEAD
-        # get name of current plugin
-        item = self.window.pluginManagement_list.currentItem().text()
-        poi = self.window.addPoiType_dropdown.currentText()
-        # set label to display name of plugin being edited
-        self.window.pluginEditingStatus_label.setStyleSheet("font-weight: bold")
-        self.window.pluginEditingStatus_label.setText('Currently Editing: {}'.format(item))
-
-        self.window.addPoiXML_label.setStyleSheet("font-weight: bold")
-        self.window.addPoiXML_label.setText('Add POIs to {}'.format(item) + ' Through XML Input')
-        self.window.addPoiXML_label.setText('Add POIs to {}'.format(item) + ' Through XML Input')
-
-        self.window.addPoiManual_label.setStyleSheet("font-weight: bold")
-        self.window.addPoiManual_label.setText('Add {}'.format(poi) + ' to {}'.format(item) + ' Through Manual Input')
-        # display poi information
-        name, description, poi, output = getCurrentPlugin(item)
-        self.window.dpmPluginName_lineEdit.setText(name)
-        self.window.dpmPluginDesc_lineEdit.setText(description)
-        self.window.dpmOutName_lineEdit.setText(output['name'])
-        self.window.dpmOutFuncName_lineEdit.setText(output['functionName'])
-        self.window.dpmOutFuncSource_lineEdit.setText(output['functionSource'])
-        # change save button text
-        self.window.saveManualPlugin_button.setText('Update Plugin')
-        # change clear button text
-        self.window.clearManualPlugin_button.setText('De-Select Plugin')
-        # display its pois
-        self.displayPoiFromPlugin()
-        # disable ability to add plugin through xml
-        self.window.addPluginXml_frame.setDisabled(True)
-=======
         selected = self.window.pluginManagement_list.selectedItems()
         if selected:
             # get name of current plugin
@@ -986,7 +916,6 @@
             self.displayPoiFromPlugin()
             # disable ability to add plugin through xml
             self.window.addPluginXml_frame.setDisabled(True)
->>>>>>> ad7d2806
 
 
     # Displays all pois associated with the clicked plugin
@@ -1109,8 +1038,6 @@
                                  "You must have a plugin selected",
                                  QMessageBox.Ok)
         self.window.addPoiName_lineEdit.clear()
-<<<<<<< HEAD
-=======
 
     def callAddPoiToPluginXml(self):
         try:
@@ -1122,7 +1049,6 @@
                                  "You must have a plugin selected",
                                  QMessageBox.Ok)
         self.window.dpoimPredefined_lineEdit.clear()
->>>>>>> ad7d2806
 
 # ------------------------------------------------ MAIN ---------------------------------------------------------------
 
