--- conflicted
+++ resolved
@@ -366,18 +366,16 @@
                     self.displayFilteredVariable(filterContent, content)
             elif poi == 'DLL':
                 self.disableCheck()
-<<<<<<< HEAD
                 self.displayDll(content)
             elif poi == 'Struct':
                 self.disableCheck()
                 self.displayStruct(content)
-=======
+
                 if self.window.pluginSelection_dropdown.currentText() == 'None':
                     self.displayDll(content)
                 else:
                     filterContent = getFilterPoi(self.window.pluginSelection_dropdown.currentText())
                     self.displayFilteredDll(filterContent, content)
->>>>>>> aab53eac
 
     # Displays the functions extracted from Static Analysis in Analysis box and POI box
     def displayFunctions(self, content):
@@ -527,7 +525,6 @@
                 self.window.POI_tableWidget.setItem(i, 3, QTableWidgetItem(content[i]['vaddr']))
 
             item = QListWidgetItem(content[i]['name'])
-<<<<<<< HEAD
             self.window.poi_list.addItem(item)
 
     def displayStruct(self, content):
@@ -541,8 +538,6 @@
                 self.window.POI_tableWidget.setItem(i, 1, QTableWidgetItem(content[i]['size']))
 
             item = QListWidgetItem(content[i]['type'])
-=======
->>>>>>> aab53eac
             self.window.poi_list.addItem(item)
 
     # Displays the filtered dlls based on the selected plugin in Analysis box and POI box
