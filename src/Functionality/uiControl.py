--- conflicted
+++ resolved
@@ -503,15 +503,12 @@
     # Clear comment text
     def Clear(self):
         self.window.comment_text.clear()
-<<<<<<< HEAD
         
     def testCmdDisp(self):
         self.window.radareConsole_text.insertPlainText('BATT5$:\n')
         self.window.radareConsole_text.insertPlainText('cmd')
         
         return 0
-=======
->>>>>>> f43c2073
 
 
 def main():
