#! /usr/bin/env python3.

import os
import sys
from pathlib import Path
#sys.path.insert(0, Path(__file__).parents[2].as_posix())
#sys.path.insert(0, "/mnt/c/Users/jgauc/PycharmProjects/BATT5/src")
sys.path.insert(0, os.path.abspath(os.path.join(os.path.dirname(__file__), '..')))

from PyQt5 import QtWidgets
from PyQt5.QtCore import QEvent

from src.GUI.python_files.BATT5_GUI import Ui_BATT5
from src.GUI.python_files.popups.errors import ErrFile, Errx86, ErrRadare
from src.Functionality.newProject import ProjectWindow
from src.Functionality.newOutput import NOutputWindow
from src.GUI.python_files.popups.xmlEditor import XMLEditor
from src.GUI.python_files.popups.analysisResultView import Analysis_Window
from src.GUI.python_files.popups.documentationView import Documentation_Window
from src.GUI.python_files.popups.outputFieldView import OutputWindow
from src.Functionality.staticAnalysis import staticAnalysis
from src.Functionality.radareTerminal import Terminal
from src.Functionality.poiManagement import *
from src.Functionality.pluginManagement import *
from src.Functionality.database import *
from src.Functionality.search import *
from src.Functionality.dynamicAnalysis import dynamicAnalysis

dynamic = False


class ApplicationWindow(QtWidgets.QMainWindow):
    def __init__(self):
        super(ApplicationWindow, self).__init__()
        self.window = Ui_BATT5()
        self.window.setupUi(self)

        # ---- Main Window ---------------------------------

        # Populate the projects box with current projects
        self.populateProjectBox()

        # Populate the management plugin box with the current plugins
        self.populatePluginBox()

        # Populate the dropdown list of plugins
        self.populatePluginDD()

        # Populate the management plugin dropdown
        self.populateManagePluginDD()

        # Initialize the project properties
        # Terminal also initialized here
        self.setProject()

        # Unlocks dynamic if static has already been performed on the project
        self.unlockDynamic()

        # ---- Menu Bar ------------------------------------

        # Clicking on New.. menu bar calls showNewProject method
        self.window.actionNew_Project.setShortcut("Ctrl+N")
        self.window.actionNew_Project.triggered.connect(self.showNewProject)

        # Clicking on Open.. menu bar calls showFileExplorer method
        self.window.actionOpen.setShortcut("Ctrl+O")
        self.window.actionOpen.triggered.connect(self.showFileExplorerSimple)

        # Clicking on Save.. menu bar call Save method
        self.window.actionSave.setShortcut("Ctrl+S")
        self.window.actionSave.triggered.connect(self.Save)

        # Clicking on Save As.. menu bar calls SaveAs method
        self.window.actionSave_as.setShortcut("Ctrl+Shift+S")
        self.window.actionSave_as.triggered.connect(self.SaveAs)

        # Clicking on Save Analysis.. menu bar calls showAnalysisWindow method
        self.window.actionSave_Analysis.setShortcut("Ctrl+alt+S")
        self.window.actionSave_Analysis.triggered.connect(self.showAnalysisWindow)

        # Clicking on Windows menu bar calls..

        # Clicking on Help menu bar calls showDocumentWindow method
        self.window.actionDocumentation.triggered.connect(self.showDocumentationWindow)

        # ---- Analysis Tab ---------------------------------

        # Clicking will clear the comment box text
        self.window.commentClear_button.clicked.connect(self.clearComment)

        # When clicking a Project in the project box, the project properties will update to the selected project
        self.window.projectNavigator_tree.itemSelectionChanged.connect(self.setProject)

        # When clicking a plugin in the plugin dropdown, the database will update the selected plugin
        self.window.pluginSelection_dropdown.currentIndexChanged.connect(self.setPlugin)

        # ---- Search Functions ---------------------------------
        # returns the searched elements in the project list
        self.window.projectSearch_lineEdit.returnPressed.connect(self.callSearchProject)

        # returns the searched elements in the poi list
        self.window.poiSearch_lineEdit.returnPressed.connect(self.callSearchPoi)

        # returns the searched elements in the plugin list
        self.window.pluginManagementSearch_lineEdit.returnPressed.connect(self.callSearchPluginM)

        # returns the searched elements in the poi list
        self.window.poiManagementSeach_lineEdit.returnPressed.connect(self.callSearchPoiM)

        # check or uncheck all elements in poi list
        self.window.check_allpoi.stateChanged.connect(self.checkstate_poi)
        # ---- Comment Functionality ---------------------------------
        self.window.poi_list.currentItemChanged.connect(self.callHighlightTable)

        # ---- Filters ---------------------------------
        # When changing POI type in the drop down will update whats displayed
        self.window.poiType_dropdown.currentIndexChanged.connect(self.displayPoi)

        # ---- Console -------------------------------------------
        # Executes the input command in the radare prompt
        self.window.radareConsoleIn_lineEdit.returnPressed.connect(self.inputCommand)

        # ---- Plugin Controls -----------------------------

        # Clicking on Generate Script button calls showOutputWindow method
        self.window.generateScript_button.clicked.connect(self.showOutputWindow)

        # Clicking on Run Static Analysis button calls runStatic method
        self.window.runStaticAnalysis_button.clicked.connect(self.runStatic)

        # Clicking on Run Static Analysis button calls runDynamic method
        self.window.runDynamicAnalysis_button.clicked.connect(self.runDynamic)

        # Clicking on Run Dynamic Analysis button calls runDynamic method

        # ---- Management Tab -------------------------------

        # Clicking on Plugin Structure browse button calls showFileExplorer method
        self.window.dpmPluginStructure_button.clicked.connect(self.showFileExplorer)

        # Clicking on browse plugin function output source
        self.window.dpmOutFuncSource_button.clicked.connect(self.showFileExplorer_outFuncSource)

        # Creating new plugin from xml
        self.window.dpmSave_button.clicked.connect(self.callProcessPluginData)

        # Clicking on Plugin Predefined browse button calls showFileExplorer method (xmlEditor for now)
        self.window.dpoimPredefined_button.clicked.connect(self.showFileExplorer_predefined)

        # Clicking on a plugin inside the list will show a detailed view of it
        self.window.pluginManagement_list.itemClicked.connect(self.displayPlugin)

        # Clicking on the new button below the management plugin box
        self.window.pluginManagementNew_button.clicked.connect(self.newPluginTemplate)

        # ---- View Box ------------------------------------
        self.window.switchToHistory_button.clicked.connect(self.switchToHistory)
        self.window.switchToCurrent_button.clicked.connect(self.switchToCurrent)

        # ---- Create POI Selection ----------------------
        self.window.dpoimPoiType_dropdown.currentIndexChanged.connect(self.callSwitchPOITypeView)

        # ---- Create Plugin Selection ----------------------
        self.window.dpmCreate_dropdown.currentIndexChanged.connect(self.callSwitchPluginCreateView)

        # ---- Select listener ------------------------------
        self.window.projectSearch_lineEdit.installEventFilter(self)
        self.window.poiSearch_lineEdit.installEventFilter(self)
        self.window.pluginManagementSearch_lineEdit.installEventFilter(self)
        self.window.poiManagementSeach_lineEdit.installEventFilter(self)
        self.window.radareConsoleIn_lineEdit.installEventFilter(self)

    # ---- Following methods are all the functionality currently implemented into main window -----------------

    # Used for letting the user know where they are typing
    def eventFilter(self, obj, event):
        global focus
        # if selected (clicked on)
        if event.type() == QEvent.FocusIn:
            # if search box selected, clear "Search.."
            if obj == self.window.projectSearch_lineEdit or obj == self.window.poiSearch_lineEdit or obj == self.window.pluginManagementSearch_lineEdit or obj == self.window.poiManagementSeach_lineEdit:
                if obj.text() == "Search..":
                    obj.clear()
                    obj.setStyleSheet("color: black;")
            # if command input selected, clear "BATT5"
            elif obj == self.window.radareConsoleIn_lineEdit:
                if obj.text() == "BATT5$":
                    obj.clear()
                    obj.setStyleSheet("color: black;")

        # if not selected
        elif event.type() == QEvent.FocusOut:
            # if clicked out of project search bar, fill with "Search.." and repopulate with correct original data
            if obj == self.window.projectSearch_lineEdit:
                if obj.text() == "":
                    obj.setStyleSheet("color: rgb(136, 138, 133);")
                    obj.setText("Search..")
                    self.window.projectNavigator_tree.clear()
                    self.populateProjectBox()
            # if clicked out of search bar, fill with "Search.."
            elif obj == self.window.poiSearch_lineEdit:
                if obj.text() == "":
                    obj.setStyleSheet("color: rgb(136, 138, 133);")
                    obj.setText("Search..")
                    self.window.poi_list.clear()
                    self.displayPoi()
            elif obj == self.window.pluginManagementSearch_lineEdit:
                if obj.text() == "":
                    obj.setStyleSheet("color: rgb(136, 138, 133);")
                    obj.setText("Search..")
                    self.window.pluginManagement_list.clear()
                    self.populatePluginBox()
            elif obj == self.window.poiManagementSeach_lineEdit:
                if obj.text() == "":
                    obj.setStyleSheet("color: rgb(136, 138, 133);")
                    obj.setText("Search..")
                    self.window.poiManagement_list.clear()
                    # method to call all pois
            # if clicked out of command input bar, fill with "BATT5$"
            elif obj == self.window.radareConsoleIn_lineEdit:
                if obj.text() == "":
                    obj.setStyleSheet("color: rgb(136, 138, 133);")
                    obj.setText("BATT5$")

        return super(ApplicationWindow, self).eventFilter(obj, event)

    # ---- Following methods initialize the main window with all the project, plugin and poi data -----------

    # Initialize the project box with all the current projects from database
    def populateProjectBox(self):
        projects = getProjects()
        projectTree = []
        for i in range(len(projects)):
            projectTree.append(QTreeWidgetItem([projects[i]]))
        tree = self.window.projectNavigator_tree
        tree.addTopLevelItems(projectTree)

    # Changes the project description according to the current project from database
    def setProject(self):
        selected = self.window.projectNavigator_tree.selectedItems()

        text, binaryPath = setCurrentProject(selected)

        # Populate the properties box with the current project
        self.window.projectProperties_text.setHtml(text)

        # Checks if static has already been performed, if so unlock dynamic
        self.unlockDynamic()

        # Set up command prompt
        self.terminal = Terminal(binaryPath, self.window.radareConsoleIn_lineEdit, self.window.radareConsoleOut_text)

    # Initialize the plugin box with all the current plugins from database
    def populatePluginBox(self):
        plugins = getPlugins()
        self.window.pluginManagement_list.addItems(plugins)

    # Initialize the plugin dropdown list with all the current plugins from database
    def populatePluginDD(self):
        plugins = getPlugins()
        self.window.pluginSelection_dropdown.addItems(plugins)

    # Initialize the management plugin dropdown list with all the current plugins from database
    def populateManagePluginDD(self):
        plugins = getPlugins()
        self.window.dpoimPlugin_dropdown.addItems(plugins)

    def setPlugin(self):
        selected = self.window.pluginSelection_dropdown.currentText()
        setCurrentPlugin(selected)

    # ---- Following methods provide vital (word) for performing static analysis ---------------------------

    # runs Static Analysis w/ database stuff
    def runStatic(self):
        if self.window.runStaticAnalysis_button.text() == 'Run Static Analysis':
            # print('PERFORMING SA')
            self.window.runDynamicAnalysis_button.setStyleSheet("background-color:;")
            self.window.runDynamicAnalysis_button.setStyleSheet("color:;")

            if not checkStatic():
                # Get the path of the binary file and run static analysis
                path = getCurrentFilePath()
                poi = staticAnalysis(path)

                # Save the results of static into the database
                saveStatic(poi)

                self.displayPoi()

        elif self.window.runStaticAnalysis_button.text() == 'Return to Static Analysis':
            # print('RETURNING TO SA')
            self.window.analysisType_stack.setCurrentIndex(0)
            self.window.runStaticAnalysis_button.setText('Run Static Analysis')

    # Dispalys POIs in the Analysis box
    def displayPoi(self):
        self.window.POI_tableWidget.clear()
        self.window.poi_list.clear()
        poi = str(self.window.poiType_dropdown.currentText())
        if poi == 'Extract All':
            functions, strings, variables, dlls = getAllPoi(poi)
            self.window.POI_tableWidget.setHorizontalHeaderLabels(["Functions", "Strings", "Variables", "DLL's"])
            self.window.POI_tableWidget.setColumnCount(4)

            # Call method to display every poi
            self.displayAll(functions, strings, variables, dlls)
        else:
            content = getPoi(poi)
            # Call appropriate method to display poi
            if poi == 'Function':
                self.displayFunctions(content)
            elif poi == 'String':
                self.displayString(content)
            elif poi == 'Variable':
                self.displayVariable(content)
            elif poi == 'DLL':
                self.displayDll(content)

    # Displays the functions extracted from Static Analysis in Analysis box and POI box
    def displayFunctions(self, content):
        self.window.POI_tableWidget.setHorizontalHeaderLabels(['offset', 'name', 'size', 'callrefs', 'spvars', 'regvars'])
        self.window.POI_tableWidget.setColumnCount(6)
        self.window.POI_tableWidget.setRowCount(len(content))
        for i in range(len(content)):
            if 'offset' in content[i]:
                self.window.POI_tableWidget.setItem(i, 0, QTableWidgetItem(str(content[i]['offset'])))
            if 'name' in content[i]:
                self.window.POI_tableWidget.setItem(i, 1, QTableWidgetItem(content[i]['name']))
            if 'size' in content[i]:
                self.window.POI_tableWidget.setItem(i, 2, QTableWidgetItem(str(content[i]['size'])))
            if 'callrefs' in content[i]:
                self.window.POI_tableWidget.setItem(i, 3, QTableWidgetItem(str(len(content[i]['callrefs']))))
            if 'spvars' in content[i]:
                self.window.POI_tableWidget.setItem(i, 4, QTableWidgetItem(str(len(content[i]['spvars']))))
            if 'regvars' in content[i]:
                self.window.POI_tableWidget.setItem(i, 5, QTableWidgetItem(str(len(content[i]['regvars']))))

            item = QListWidgetItem(content[i]['name'])
            item.setCheckState(QtCore.Qt.Checked)
            self.window.poi_list.addItem(item)

    # Displays the strings extracted from Static Analysis in Analysis box and POI box
    def displayString(self, content):
        self.window.POI_tableWidget.setHorizontalHeaderLabels(['type', 'size', 'length', 'section', 'string'])
        self.window.POI_tableWidget.setColumnCount(5)
        self.window.POI_tableWidget.setRowCount(len(content))
        for i in range(len(content)):
            if 'type' in content[i]:
                self.window.POI_tableWidget.setItem(i, 0, QTableWidgetItem(content[i]['type']))
            if 'size' in content[i]:
                self.window.POI_tableWidget.setItem(i, 1, QTableWidgetItem(str(content[i]['size'])))
            if 'length' in content[i]:
                self.window.POI_tableWidget.setItem(i, 2, QTableWidgetItem(str(content[i]['length'])))
            if 'section' in content[i]:
                self.window.POI_tableWidget.setItem(i, 3, QTableWidgetItem(str(content[i]['section'])))
            if 'string' in content[i]:
                self.window.POI_tableWidget.setItem(i, 4, QTableWidgetItem(content[i]['string']))

            item = QListWidgetItem(content[i]['string'])
            self.window.poi_list.addItem(item)

    # Displays the variables extracted from Static Analysis in Analysis box and POI box
    def displayVariable(self, content):
        self.window.POI_tableWidget.setHorizontalHeaderLabels(['name', 'kind', 'type', 'base', 'offset'])
        self.window.POI_tableWidget.setColumnCount(5)
        self.window.POI_tableWidget.setRowCount(len(content))
        for i in range(len(content)):
            if 'name' in content[i]:
                self.window.POI_tableWidget.setItem(i, 0, QTableWidgetItem(content[i]['name']))
            if 'kind' in content[i]:
                self.window.POI_tableWidget.setItem(i, 1, QTableWidgetItem(content[i]['kind']))
            if 'type' in content[i]:
                self.window.POI_tableWidget.setItem(i, 2, QTableWidgetItem(content[i]['type']))
            if 'offset' in content[i]['ref']:
                self.window.POI_tableWidget.setItem(i, 3, QTableWidgetItem(content[i]['ref']['base']))
            if 'offset' in content[i]['ref']:
                self.window.POI_tableWidget.setItem(i, 4, QTableWidgetItem(content[i]['ref']['offset']))

            item = QListWidgetItem(content[i]['name'])
            self.window.poi_list.addItem(item)

    # Displays the dlls extracted from Static Analysis in Analysis box and POI box
    def displayDll(self, content):
        self.window.POI_tableWidget.setHorizontalHeaderLabels(['name', 'type', 'bind', 'vaddr'])
        self.window.POI_tableWidget.setColumnCount(4)
        self.window.POI_tableWidget.setRowCount(len(content))
        for i in range(len(content)):
            if 'name' in content[i]:
                self.window.POI_tableWidget.setItem(i, 0, QTableWidgetItem(content[i]['name']))
            if 'type' in content[i]:
                self.window.POI_tableWidget.setItem(i, 1, QTableWidgetItem(content[i]['type']))
            if 'bind' in content[i]:
                self.window.POI_tableWidget.setItem(i, 2, QTableWidgetItem(content[i]['bind']))
            if 'vaddr' in content[i]:
                self.window.POI_tableWidget.setItem(i, 3, QTableWidgetItem(content[i]['vaddr']))

            item = QListWidgetItem(content[i]['name'])
            item.setCheckState(QtCore.Qt.Checked)
            self.window.poi_list.addItem(item)

    # Displays all extracted pois from Static Analysis in Analysis box and POI box
    def displayAll(self, functions, strings, variables, dlls):
        # Get the longest number of keys between functions, strings, variables, dlls
        length = len(functions)
        if len(strings) > length:
            length = len(strings)
        elif len(variables) > length:
            length = len(variables)
        elif len(dlls) > length:
            length = len(dlls)
        self.window.POI_tableWidget.setRowCount(length)

        self.window.poi_list.addItem(QListWidgetItem("-----FUNCTIONS-----"))
        for i in range(len(functions)):
            if 'name' in functions[i]:
                self.window.POI_tableWidget.setItem(i, 0, QTableWidgetItem(functions[i]['name']))
            item = QListWidgetItem(functions[i]['name'])
            item.setCheckState(QtCore.Qt.Checked)
            self.window.poi_list.addItem(item)

        self.window.poi_list.addItem(QListWidgetItem("-----STRINGS-----"))
        for i in range(len(strings)):
            if 'string' in strings[i]:
                self.window.POI_tableWidget.setItem(i, 1, QTableWidgetItem(strings[i]['string']))
            item = QListWidgetItem(strings[i]['string'])
            self.window.poi_list.addItem(item)

        self.window.poi_list.addItem(QListWidgetItem("-----VARIABLES-----"))
        for i in range(len(variables)):
            if 'name' in variables[i]:
                self.window.POI_tableWidget.setItem(i, 2, QTableWidgetItem(variables[i]['name']))
            item = QListWidgetItem(variables[i]['name'])
            self.window.poi_list.addItem(item)

        self.window.poi_list.addItem(QListWidgetItem("-----DLL'S-----"))
        for i in range(len(dlls)):
            if 'name' in dlls[i]:
                self.window.POI_tableWidget.setItem(i, 3, QTableWidgetItem(dlls[i]['name']))
            item = QListWidgetItem(dlls[i]['name'])
            item.setCheckState(QtCore.Qt.Checked)
            self.window.poi_list.addItem(item)

    # ---- Following methods provide all the search functionality ----------------------------------------

    # Search functionality for the project box
    def callSearchProject(self):
        try:
            searchProject(str(self.window.projectSearch_lineEdit.text()), self.window.projectNavigator_tree)
        except AttributeError:
            pass

    # Search functionality for the poi box
    def callSearchPoi(self):
        try:
            searchPoi(str(self.window.poiSearch_lineEdit.text()), self.window.poi_list)
        except AttributeError:
            pass

    def callSearchPluginM(self):
        try:
            searchPluginM(str(self.window.pluginManagementSearch_lineEdit.text()), self.window.pluginManagement_list)
        except AttributeError:
            pass

    def callSearchPoiM(self):
        try:
            searchPoiM(str(self.window.poiManagementSeach_lineEdit.text()), self.window.poiManagement_list)
        except AttributeError:
            pass

    def callHighlightTable(self):
        try:
            highlightTable(self.window.poi_list.currentItem().text(), self.window.POI_tableWidget)
        except AttributeError:
            pass

    # ---- Following methods provide vital (word) during dynamic analysis --------------------------------

    # Takes input from user and passes it to the terminal
    def inputCommand(self):
        cmd_in = str(self.window.radareConsoleIn_lineEdit.text())
        self.terminal.processInput(cmd_in)
        self.window.radareConsoleIn_lineEdit.clear()

    # runs Dynamic Analysis
    def runDynamic(self):
        global dynamic
        if checkStatic():
            # switch views
            self.window.analysisType_stack.setCurrentIndex(1)
            self.window.runStaticAnalysis_button.setText('Return to Static Analysis')

            if dynamic is False:
                dynamic = True
                # self.window.runDynamicAnalysis_button.setText("Stop Dynamic Analysis")
            else:
                dynamic = False
                self.window.runDynamicAnalysis_button.setText("Run Dynamic Analysis")

    # ---- Following methods are for deleting a project or plugin from the database -------------------

    # Deletes a project
    def deleteProject(self):
        print('delete')

    # Deletes a plugin
    def deletePlugin(self):
        plugin = self.window.pluginManagement_list.currentItem().text()
        deleteAPlugin(plugin)

        self.window.pluginManagement_list.clear()
        self.window.pluginSelection_dropdown.clear()
        self.window.dpoimPlugin_dropdown.clear()

        self.populatePluginBox()
        self.populatePluginDD()
        self.populateManagePluginDD()

        items = []
        for i in range(self.window.poi_list.count()):
            items.append(self.window.poi_list.item(i))

        path = getCurrentFilePath()
        dynamic = dynamicAnalysis(path, items)

        for i in range(len(dynamic)):
            self.promptOut.insertPlainText(dynamic[i])


    # ---- Following methods are for calling and showing the different windows ---------------------------

    # Shows NewProject window
    def showNewProject(self):
        self.ui = ProjectWindow()
        if self.ui.exec_() == ProjectWindow.Accepted:
            self.window.projectNavigator_tree.clear()
            self.populateProjectBox()

    # Shows Analysis Result window
    def showAnalysisWindow(self):
        self.windowAR = QtWidgets.QWidget()
        self.ui = Analysis_Window()
        self.ui.setupUi(self.windowAR)
        self.windowAR.show()

    # Shows Documentation window
    def showDocumentationWindow(self):
        self.windowDC = QtWidgets.QDialog()
        self.ui = Documentation_Window()
        self.ui.setupUi(self.windowDC)
        self.windowDC.show()

    # Shows Output window
    def showOutputWindow(self):
        self.windowOUT = QtWidgets.QWidget()
        self.ui = NOutputWindow()
        self.ui.show()

    # Shows ErrFile window
    def showErrFile(self):
        self.windowEF = ErrFile()
        self.windowEF.show()

    # Shows Errx86 window
    def showErrx86(self):
        self.windowE86 = Errx86()
        self.windowE86.show()

    # Shows ErrRadare window
    def showErrRadare(self):
        self.windowER = ErrRadare()
        self.windowER.show()

    # Opens up an xml (file) editor
    def xmlEditor(self):
        self.window = XMLEditor()
        self.window.show()

    # Open up file explorer to select a file
    def showFileExplorer(self):
        name, _ = QtWidgets.QFileDialog.getOpenFileName(self, 'Open File')
        self.window.dpmPluginStructure_lineEdit.setText(name)

    def showFileExplorer_outFuncSource(self):
        name, _ = QtWidgets.QFileDialog.getOpenFileName(self, 'Open File')
        self.window.dpmOutFuncSource_lineEdit.setText(name)

    # Open up file explorer to select a file for Project Predefined line edit
    def showFileExplorer_predefined(self):
        name, _ = QtWidgets.QFileDialog.getOpenFileName(self, 'Open File')
        self.window.dpoimPredefined_lineEdit.setText(name)

    # Open up file explorer, does not pass any data
    def showFileExplorerSimple(self):
        _ = QtWidgets.QFileDialog.getOpenFileName(self, 'Open File')

    # ---- Following methods are for misc. stuff -------------------------------------------------

    # Will save the current modifications of the project TODO: Saves the current project into our project list
    def Save(self):
        cur_path = os.getcwd()
        name = os.path.join(cur_path, '..', 'Configurations', 'random.txt')  # TODO:
        try:
            file = open(name, 'w')
            text = self.window.projectProperties_text.toPlainText()
            file.write(text)
            file.close()
        except FileNotFoundError or AttributeError:
            pass

    # Will allow the user to change the name of the file, saving the current modifications of it TODO: ???????
    def SaveAs(self):
        name, _ = QFileDialog.getSaveFileName(self, 'Save File', options=QFileDialog.DontUseNativeDialog)

        try:
            file = open(name, 'w')
            text = self.window.projectProperties_text.toPlainText()
            file.write(text)
            file.close()
        except FileNotFoundError:
            pass

    # Clear comment text
    def clearComment(self):
        self.window.comment_text.clear()

    # Checks if static has been performed, if it has unlock dynamic
    def unlockDynamic(self):
        if checkStatic():
            self.window.runDynamicAnalysis_button.setStyleSheet("background-color:;")
            self.window.runDynamicAnalysis_button.setStyleSheet("color:;")
        else:
            self.window.runDynamicAnalysis_button.setStyleSheet("background-color: rgb(186, 189, 182);")
            self.window.runDynamicAnalysis_button.setStyleSheet("color: rgb(136, 138, 133);")

    # Check or Uncheck poi List
    def checkstate_poi(self):
        if self.window.check_allpoi.isChecked():
            for i in range(self.window.poi_list.count()):
                item = self.window.poi_list.item(i)
                item.setCheckState(QtCore.Qt.Checked)
        else:
            for i in range(self.window.poi_list.count()):
                item = self.window.poi_list.item(i)
                item.setCheckState(QtCore.Qt.Unchecked)

    # From current to history
    def switchToHistory(self):
        self.window.changeViews_stack.setCurrentIndex(1)

    def switchToCurrent(self):
        self.window.changeViews_stack.setCurrentIndex(0)

    def callSwitchPOITypeView(self):
        switchPOITypeView(self.window.dpoimPoiType_dropdown.currentText(), self.window.addPOI_stack)

    def callSwitchPluginCreateView(self):
        switchPluginCreateView(self.window.dpmCreate_dropdown.currentText(), self.window.createPlugin_stack)

    def callProcessPluginData(self):
        processPluginData(self.window.dpmCreate_dropdown.currentText(), self.window.dpmPluginStructure_lineEdit,
                          self.window.dpmPluginName_lineEdit, self.window.dpmPluginDesc_lineEdit,
                          self.window.dpmOutName_lineEdit, self.window.dpmOutFuncName_lineEdit,
                          self.window.dpmOutFuncSource_lineEdit)

        self.window.pluginManagement_list.clear()
        self.window.pluginSelection_dropdown.clear()
        self.window.dpoimPlugin_dropdown.clear()

        self.populatePluginBox()
        self.populatePluginDD()
        self.populateManagePluginDD()

<<<<<<< HEAD
    # Displays a detailed view of the plugin
    def displayPlugin(self):
        item = self.window.pluginManagement_list.currentItem().text()
        name, description, poi, output = setCurrentPlugin(item)

        self.window.dpmCreate_dropdown.setCurrentIndex(1)
        self.window.dpmPluginName_lineEdit.setText(name)
        self.window. dpmPluginDesc_lineEdit.setText(description)
        self.window.dpmOutName_lineEdit.setText(output['name'])
        self.window.dpmOutFuncName_lineEdit.setText(output['functionName'])
        self.window.dpmOutFuncSource_lineEdit.setText(output['functionSource'])

    # Clears the labels that are used for creating a new plugin to create a new plugin
    def newPluginTemplate(self):
        self.window.dpmCreate_dropdown.setCurrentIndex(1)
        self.window.dpmPluginName_lineEdit.setText("")
        self.window.dpmPluginDesc_lineEdit.setText("")
        self.window.dpmOutName_lineEdit.setText("")
        self.window.dpmOutFuncName_lineEdit.setText("")
        self.window.dpmOutFuncSource_lineEdit.setText("")
=======
        # ---- Following methods are for dynamic stuff -------------------------------------------------

    # def runDynamic(self):
    #     items = []
    #     for i in range(self.window.poi_list.count()):
    #         items.append(self.window.poi_list.item(i))
    #
    #     path = getCurrentFilePath()
    #     dynamic = dynamicAnalysis(path, items)
    #
    #     for i in range(len(dynamic)):
    #         self.promptOut.insertPlainText(dynamic[i])




>>>>>>> be6b1c9b


def main():
    app = QtWidgets.QApplication(sys.argv)
    application = ApplicationWindow()
    application.show()
    sys.exit(app.exec_())


if __name__ == "__main__":
    main()<|MERGE_RESOLUTION|>--- conflicted
+++ resolved
@@ -128,10 +128,8 @@
         # Clicking on Run Static Analysis button calls runStatic method
         self.window.runStaticAnalysis_button.clicked.connect(self.runStatic)
 
-        # Clicking on Run Static Analysis button calls runDynamic method
+        # Clicking on Run Dynamic Analysis button calls runDynamic method
         self.window.runDynamicAnalysis_button.clicked.connect(self.runDynamic)
-
-        # Clicking on Run Dynamic Analysis button calls runDynamic method
 
         # ---- Management Tab -------------------------------
 
@@ -498,13 +496,25 @@
                 dynamic = False
                 self.window.runDynamicAnalysis_button.setText("Run Dynamic Analysis")
 
-    # ---- Following methods are for deleting a project or plugin from the database -------------------
-
-    # Deletes a project
+        items = []
+        for i in range(self.window.poi_list.count()):
+            items.append(self.window.poi_list.item(i))
+
+        path = getCurrentFilePath()
+        dynamic = dynamicAnalysis(path, items)
+
+        for i in range(len(dynamic)):
+            self.promptOut.insertPlainText(dynamic[i])
+
+        # ---- Following methods are for deleting a project or plugin from the database -------------------
+
+        # Deletes a project
+
     def deleteProject(self):
         print('delete')
 
-    # Deletes a plugin
+        # Deletes a plugin
+
     def deletePlugin(self):
         plugin = self.window.pluginManagement_list.currentItem().text()
         deleteAPlugin(plugin)
@@ -516,18 +526,6 @@
         self.populatePluginBox()
         self.populatePluginDD()
         self.populateManagePluginDD()
-
-        items = []
-        for i in range(self.window.poi_list.count()):
-            items.append(self.window.poi_list.item(i))
-
-        path = getCurrentFilePath()
-        dynamic = dynamicAnalysis(path, items)
-
-        for i in range(len(dynamic)):
-            self.promptOut.insertPlainText(dynamic[i])
-
-
     # ---- Following methods are for calling and showing the different windows ---------------------------
 
     # Shows NewProject window
@@ -672,7 +670,6 @@
         self.populatePluginDD()
         self.populateManagePluginDD()
 
-<<<<<<< HEAD
     # Displays a detailed view of the plugin
     def displayPlugin(self):
         item = self.window.pluginManagement_list.currentItem().text()
@@ -693,24 +690,6 @@
         self.window.dpmOutName_lineEdit.setText("")
         self.window.dpmOutFuncName_lineEdit.setText("")
         self.window.dpmOutFuncSource_lineEdit.setText("")
-=======
-        # ---- Following methods are for dynamic stuff -------------------------------------------------
-
-    # def runDynamic(self):
-    #     items = []
-    #     for i in range(self.window.poi_list.count()):
-    #         items.append(self.window.poi_list.item(i))
-    #
-    #     path = getCurrentFilePath()
-    #     dynamic = dynamicAnalysis(path, items)
-    #
-    #     for i in range(len(dynamic)):
-    #         self.promptOut.insertPlainText(dynamic[i])
-
-
-
-
->>>>>>> be6b1c9b
 
 
 def main():
