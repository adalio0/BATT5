--- conflicted
+++ resolved
@@ -802,11 +802,6 @@
         self.window.dpmOutFuncName_lineEdit.setText("")
         self.window.dpmOutFuncSource_lineEdit.setText("")
 
-<<<<<<< HEAD
-    
-
-=======
->>>>>>> fe43d878
 def main():
     app = QtWidgets.QApplication(sys.argv)
     application = ApplicationWindow()
