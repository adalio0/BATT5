--- conflicted
+++ resolved
@@ -13,6 +13,8 @@
 from src.GUI.python_files.BATT5_GUI import Ui_BATT5
 from src.Functionality.newProject import ProjectWindow
 from src.Functionality.documentation import DocumentationWindow
+#from src.Functionality.newOutput import NOutputWindow
+#from Documentation.legacy.newOutput import NOutputWindow
 from src.GUI.python_files.popups.analysisResultView import Analysis_Window
 from src.Functionality.staticAnalysis import staticAnalysis
 from src.Functionality.radareTerminal import Terminal
@@ -479,16 +481,10 @@
 
     # Shows Output window
     def showOutputWindow(self):
-<<<<<<< HEAD
-        self.windowOUT = QtWidgets.QWidget()
-        # self.ui = NOutputWindow()
-        self.ui.show()
-=======
         print("Window")
         # self.windowOUT = QtWidgets.QWidget()
         # self.ui = NOutputWindow()
         # self.ui.show()
->>>>>>> 00ebbc14
 
     # Open the file explorer to select a file for the output window
     def showFileExplorer_outFuncSource(self):
