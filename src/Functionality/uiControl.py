#! /usr/bin/env python3.

import os
import sys
from pathlib import Path
#sys.path.insert(0, Path(__file__).parents[2].as_posix())
#sys.path.insert(0, "/mnt/c/Users/jgauc/PycharmProjects/BATT5/src")
#sys.path.insert(0, os.path.abspath(os.path.join(os.path.dirname(__file__), '..')))

from PyQt5 import QtWidgets
from PyQt5.QtCore import QEvent

from src.GUI.python_files.BATT5_GUI import Ui_BATT5
from src.GUI.python_files.popups.errors import ErrFile, Errx86, ErrRadare
from src.Functionality.newProject import ProjectWindow
from src.Functionality.newOutput import NOutputWindow
from src.GUI.python_files.popups.xmlEditor import XMLEditor
from src.GUI.python_files.popups.analysisResultView import Analysis_Window
from src.GUI.python_files.popups.documentationView import Documentation_Window
from src.GUI.python_files.popups.outputFieldView import OutputWindow
from src.Functionality.staticAnalysis import staticAnalysis
from src.Functionality.radareTerminal import Terminal
from src.Functionality.poiManagement import *
from src.Functionality.pluginManagement import *
from src.Functionality.database import *
from src.Functionality.search import *
from src.Functionality.dynamicAnalysis import dynamicAnalysis

dynamic = False


class ApplicationWindow(QtWidgets.QMainWindow):
    def __init__(self):
        super(ApplicationWindow, self).__init__()
        self.window = Ui_BATT5()
        self.window.setupUi(self)

        # ---- Main Window ---------------------------------

        # Populate the projects box with current projects
        self.populateProjectBox()

        # Populate the management plugin box with the current plugins
        self.populatePluginBox()

        # Populate the dropdown list of plugins
        self.populatePluginDD()

        # Populate the management plugin dropdown
        self.populateManagePluginDD()

        # Initialize the project properties
        # Terminal also initialized here
        self.setProject()

        # Unlocks dynamic if static has already been performed on the project
        self.unlockDynamic()

        # ---- Menu Bar ------------------------------------

        # Clicking on New.. menu bar calls showNewProject method
        self.window.actionNew_Project.setShortcut("Ctrl+N")
        self.window.actionNew_Project.triggered.connect(self.showNewProject)

        # Clicking on Open.. menu bar calls showFileExplorer method
        self.window.actionOpen.setShortcut("Ctrl+O")
        self.window.actionOpen.triggered.connect(self.showFileExplorerSimple)

        # Clicking on Save.. menu bar call Save method
        self.window.actionSave.setShortcut("Ctrl+S")
        self.window.actionSave.triggered.connect(self.Save)

        # Clicking on Save As.. menu bar calls SaveAs method
        self.window.actionSave_as.setShortcut("Ctrl+Shift+S")
        self.window.actionSave_as.triggered.connect(self.SaveAs)

        # Clicking on Save Analysis.. menu bar calls showAnalysisWindow method
        self.window.actionSave_Analysis.setShortcut("Ctrl+alt+S")
        self.window.actionSave_Analysis.triggered.connect(self.showAnalysisWindow)

        # Clicking on Windows menu bar calls..

        # Clicking on Help menu bar calls showDocumentWindow method
        self.window.actionDocumentation.triggered.connect(self.showDocumentationWindow)

        # ---- Analysis Tab ---------------------------------

        # Clicking will clear the comment box text
        self.window.commentClear_button.clicked.connect(self.clearComment)

        # When clicking a Project in the project box, the project properties will update to the selected project
        self.window.projectNavigator_tree.itemSelectionChanged.connect(self.setProject)

        # When clicking a plugin in the plugin dropdown, the database will update the selected plugin
        self.window.pluginSelection_dropdown.currentIndexChanged.connect(self.setPlugin)

        # ---- Search Functions ---------------------------------
        # returns the searched elements in the project list
        self.window.projectSearch_lineEdit.returnPressed.connect(self.callSearchProject)

        # returns the searched elements in the poi list
        self.window.poiSearch_lineEdit.returnPressed.connect(self.callSearchPoi)

        # returns the searched elements in the plugin list
        self.window.pluginManagementSearch_lineEdit.returnPressed.connect(self.callSearchPluginM)

        # returns the searched elements in the poi list
        self.window.poiManagementSeach_lineEdit.returnPressed.connect(self.callSearchPoiM)

        # check or uncheck all elements in poi list
        self.window.check_allpoi.stateChanged.connect(self.checkstate_poi)
        # ---- Comment Functionality ---------------------------------
        self.window.poi_list.currentItemChanged.connect(self.callHighlightTable)

        # ---- Filters ---------------------------------
        # When changing POI type in the drop down will update whats displayed
        self.window.poiType_dropdown.currentIndexChanged.connect(self.displayPoi)

        # ---- Console -------------------------------------------
        # Executes the input command in the radare prompt
        self.window.radareConsoleIn_lineEdit.returnPressed.connect(self.inputCommand)

        # ---- Plugin Controls -----------------------------

        # Clicking on Generate Script button calls showOutputWindow method
        self.window.generateScript_button.clicked.connect(self.showOutputWindow)

        # Clicking on Run Static Analysis button calls runStatic method
        self.window.runStaticAnalysis_button.clicked.connect(self.runStatic)

        # Clicking on Run Dynamic Analysis button calls runDynamic method
        self.window.runDynamicAnalysis_button.clicked.connect(self.runDynamic)

        # ---- Management Tab -------------------------------

        # Clicking on Plugin Structure browse button calls showFileExplorer method
        self.window.dpmPluginStructure_button.clicked.connect(self.showFileExplorer)

        # Clicking on browse plugin function output source
        self.window.dpmOutFuncSource_button.clicked.connect(self.showFileExplorer_outFuncSource)

        # Creating new plugin from xml
        self.window.dpmSave_button.clicked.connect(self.callProcessPluginData)

        # Clicking on Plugin Predefined browse button calls showFileExplorer method (xmlEditor for now)
        self.window.dpoimPredefined_button.clicked.connect(self.showFileExplorer_predefined)

        # Clicking on a plugin inside the list will show a detailed view of it
        self.window.pluginManagement_list.itemClicked.connect(self.displayPlugin)

        # Clicking on the new button below the management plugin box will allow user to create new plugin
        self.window.pluginManagementNew_button.clicked.connect(self.newPluginTemplate)

        # Clicking on the delete button while a plugin is selected on the management plugin box will delete it
        self.window.dpmDelete_button.clicked.connect(self.deletePlugin)

        # ---- View Box ------------------------------------
        self.window.switchToHistory_button.clicked.connect(self.switchToHistory)
        self.window.switchToCurrent_button.clicked.connect(self.switchToCurrent)

        # ---- Create POI Selection ----------------------
        self.window.dpoimPoiType_dropdown.currentIndexChanged.connect(self.callSwitchPOITypeView)

        # ---- Create Plugin Selection ----------------------
        self.window.dpmCreate_dropdown.currentIndexChanged.connect(self.callSwitchPluginCreateView)

        # ---- Select listener ------------------------------
        self.window.projectSearch_lineEdit.installEventFilter(self)
        self.window.poiSearch_lineEdit.installEventFilter(self)
        self.window.pluginManagementSearch_lineEdit.installEventFilter(self)
        self.window.poiManagementSeach_lineEdit.installEventFilter(self)
        self.window.radareConsoleIn_lineEdit.installEventFilter(self)

    # ---- Following methods are all the functionality currently implemented into main window -----------------

    # Used for letting the user know where they are typing
    def eventFilter(self, obj, event):
        global focus
        # if selected (clicked on)
        if event.type() == QEvent.FocusIn:
            # if search box selected, clear "Search.."
            if obj == self.window.projectSearch_lineEdit or obj == self.window.poiSearch_lineEdit or obj == self.window.pluginManagementSearch_lineEdit or obj == self.window.poiManagementSeach_lineEdit:
                if obj.text() == "Search..":
                    obj.clear()
                    obj.setStyleSheet("color: black;")
            # if command input selected, clear "BATT5"
            elif obj == self.window.radareConsoleIn_lineEdit:
                if obj.text() == "BATT5$":
                    obj.clear()
                    obj.setStyleSheet("color: black;")

        # if not selected
        elif event.type() == QEvent.FocusOut:
            # if clicked out of project search bar, fill with "Search.." and repopulate with correct original data
            if obj == self.window.projectSearch_lineEdit:
                if obj.text() == "":
                    obj.setStyleSheet("color: rgb(136, 138, 133);")
                    obj.setText("Search..")
                    self.window.projectNavigator_tree.clear()
                    self.populateProjectBox()
            # if clicked out of search bar, fill with "Search.."
            elif obj == self.window.poiSearch_lineEdit:
                if obj.text() == "":
                    obj.setStyleSheet("color: rgb(136, 138, 133);")
                    obj.setText("Search..")
                    self.window.poi_list.clear()
                    self.displayPoi()
            elif obj == self.window.pluginManagementSearch_lineEdit:
                if obj.text() == "":
                    obj.setStyleSheet("color: rgb(136, 138, 133);")
                    obj.setText("Search..")
                    self.window.pluginManagement_list.clear()
                    self.populatePluginBox()
            elif obj == self.window.poiManagementSeach_lineEdit:
                if obj.text() == "":
                    obj.setStyleSheet("color: rgb(136, 138, 133);")
                    obj.setText("Search..")
                    self.window.poiManagement_list.clear()
                    # method to call all pois
            # if clicked out of command input bar, fill with "BATT5$"
            elif obj == self.window.radareConsoleIn_lineEdit:
                if obj.text() == "":
                    obj.setStyleSheet("color: rgb(136, 138, 133);")
                    obj.setText("BATT5$")

        return super(ApplicationWindow, self).eventFilter(obj, event)

    # ---- Following methods initialize the main window with all the project, plugin and poi data -----------

    # Initialize the project box with all the current projects from database
    def populateProjectBox(self):
        projects = getProjects()
        projectTree = []
        for i in range(len(projects)):
            projectTree.append(QTreeWidgetItem([projects[i]]))
        tree = self.window.projectNavigator_tree
        tree.addTopLevelItems(projectTree)

    # Changes the project description according to the current project from database
    def setProject(self):
        selected = self.window.projectNavigator_tree.selectedItems()

        text, binaryPath = setCurrentProject(selected)

        # Populate the properties box with the current project
        self.window.projectProperties_text.setHtml(text)

        # Checks if static has already been performed, if so unlock dynamic
        self.unlockDynamic()

        # Set up command prompt
        self.terminal = Terminal(binaryPath, self.window.radareConsoleIn_lineEdit, self.window.radareConsoleOut_text)

    # Initialize the plugin box with all the current plugins from database
    def populatePluginBox(self):
        plugins = getPlugins()
        self.window.pluginManagement_list.addItems(plugins)

    # Initialize the plugin dropdown list with all the current plugins from database
    def populatePluginDD(self):
        plugins = getPlugins()
        self.window.pluginSelection_dropdown.addItems(plugins)

    # Initialize the management plugin dropdown list with all the current plugins from database
    def populateManagePluginDD(self):
        plugins = getPlugins()
        self.window.dpoimPlugin_dropdown.addItems(plugins)

    def setPlugin(self):
        selected = self.window.pluginSelection_dropdown.currentText()
        setCurrentPlugin(selected)

    # ---- Following methods provide vital (word) for performing static analysis ---------------------------

    # runs Static Analysis w/ database stuff
    def runStatic(self):
        if self.window.runStaticAnalysis_button.text() == 'Run Static Analysis':
            # print('PERFORMING SA')
            self.window.runDynamicAnalysis_button.setStyleSheet("background-color:;")
            self.window.runDynamicAnalysis_button.setStyleSheet("color:;")

            if not checkStatic():
                # Get the path of the binary file and run static analysis
                path = getCurrentFilePath()
                poi = staticAnalysis(path)

                # Save the results of static into the database
                saveStatic(poi)

                self.displayPoi()

        elif self.window.runStaticAnalysis_button.text() == 'Return to Static Analysis':
            # print('RETURNING TO SA')
            self.window.analysisType_stack.setCurrentIndex(0)
            self.window.runStaticAnalysis_button.setText('Run Static Analysis')

    # Dispalys POIs in the Analysis box
    def displayPoi(self):
        self.window.POI_tableWidget.clear()
        self.window.poi_list.clear()
        poi = str(self.window.poiType_dropdown.currentText())
        if poi == 'Extract All':
            functions, strings, variables, dlls = getAllPoi(poi)
            self.window.POI_tableWidget.setHorizontalHeaderLabels(["Functions", "Strings", "Variables", "DLL's"])
            self.window.POI_tableWidget.setColumnCount(4)

            # Call method to display every poi
            self.displayAll(functions, strings, variables, dlls)
        else:
            content = getPoi(poi)
            # Call appropriate method to display poi
            if poi == 'Function':
                self.displayFunctions(content)
            elif poi == 'String':
                self.displayString(content)
            elif poi == 'Variable':
                self.displayVariable(content)
            elif poi == 'DLL':
                self.displayDll(content)

    # Displays the functions extracted from Static Analysis in Analysis box and POI box
    def displayFunctions(self, content):
        self.window.POI_tableWidget.setHorizontalHeaderLabels(['offset', 'name', 'size', 'callrefs', 'spvars', 'regvars'])
        self.window.POI_tableWidget.setColumnCount(6)
        self.window.POI_tableWidget.setRowCount(len(content))
        for i in range(len(content)):
            if 'offset' in content[i]:
                self.window.POI_tableWidget.setItem(i, 0, QTableWidgetItem(str(content[i]['offset'])))
            if 'name' in content[i]:
                self.window.POI_tableWidget.setItem(i, 1, QTableWidgetItem(content[i]['name']))
            if 'size' in content[i]:
                self.window.POI_tableWidget.setItem(i, 2, QTableWidgetItem(str(content[i]['size'])))
            if 'callrefs' in content[i]:
                self.window.POI_tableWidget.setItem(i, 3, QTableWidgetItem(str(len(content[i]['callrefs']))))
            if 'spvars' in content[i]:
                self.window.POI_tableWidget.setItem(i, 4, QTableWidgetItem(str(len(content[i]['spvars']))))
            if 'regvars' in content[i]:
                self.window.POI_tableWidget.setItem(i, 5, QTableWidgetItem(str(len(content[i]['regvars']))))

            item = QListWidgetItem(content[i]['name'])
            item.setCheckState(QtCore.Qt.Checked)
            self.window.poi_list.addItem(item)

    # Displays the strings extracted from Static Analysis in Analysis box and POI box
    def displayString(self, content):
        self.window.POI_tableWidget.setHorizontalHeaderLabels(['type', 'size', 'length', 'section', 'string'])
        self.window.POI_tableWidget.setColumnCount(5)
        self.window.POI_tableWidget.setRowCount(len(content))
        for i in range(len(content)):
            if 'type' in content[i]:
                self.window.POI_tableWidget.setItem(i, 0, QTableWidgetItem(content[i]['type']))
            if 'size' in content[i]:
                self.window.POI_tableWidget.setItem(i, 1, QTableWidgetItem(str(content[i]['size'])))
            if 'length' in content[i]:
                self.window.POI_tableWidget.setItem(i, 2, QTableWidgetItem(str(content[i]['length'])))
            if 'section' in content[i]:
                self.window.POI_tableWidget.setItem(i, 3, QTableWidgetItem(str(content[i]['section'])))
            if 'string' in content[i]:
                self.window.POI_tableWidget.setItem(i, 4, QTableWidgetItem(content[i]['string']))

            item = QListWidgetItem(content[i]['string'])
            self.window.poi_list.addItem(item)

    # Displays the variables extracted from Static Analysis in Analysis box and POI box
    def displayVariable(self, content):
        self.window.POI_tableWidget.setHorizontalHeaderLabels(['name', 'kind', 'type', 'base', 'offset'])
        self.window.POI_tableWidget.setColumnCount(5)
        self.window.POI_tableWidget.setRowCount(len(content))
        for i in range(len(content)):
            if 'name' in content[i]:
                self.window.POI_tableWidget.setItem(i, 0, QTableWidgetItem(content[i]['name']))
            if 'kind' in content[i]:
                self.window.POI_tableWidget.setItem(i, 1, QTableWidgetItem(content[i]['kind']))
            if 'type' in content[i]:
                self.window.POI_tableWidget.setItem(i, 2, QTableWidgetItem(content[i]['type']))
            if 'offset' in content[i]['ref']:
                self.window.POI_tableWidget.setItem(i, 3, QTableWidgetItem(content[i]['ref']['base']))
            if 'offset' in content[i]['ref']:
                self.window.POI_tableWidget.setItem(i, 4, QTableWidgetItem(content[i]['ref']['offset']))

            item = QListWidgetItem(content[i]['name'])
            self.window.poi_list.addItem(item)

    # Displays the dlls extracted from Static Analysis in Analysis box and POI box
    def displayDll(self, content):
        self.window.POI_tableWidget.setHorizontalHeaderLabels(['name', 'type', 'bind', 'vaddr'])
        self.window.POI_tableWidget.setColumnCount(4)
        self.window.POI_tableWidget.setRowCount(len(content))
        for i in range(len(content)):
            if 'name' in content[i]:
                self.window.POI_tableWidget.setItem(i, 0, QTableWidgetItem(content[i]['name']))
            if 'type' in content[i]:
                self.window.POI_tableWidget.setItem(i, 1, QTableWidgetItem(content[i]['type']))
            if 'bind' in content[i]:
                self.window.POI_tableWidget.setItem(i, 2, QTableWidgetItem(content[i]['bind']))
            if 'vaddr' in content[i]:
                self.window.POI_tableWidget.setItem(i, 3, QTableWidgetItem(content[i]['vaddr']))

            item = QListWidgetItem(content[i]['name'])
            item.setCheckState(QtCore.Qt.Checked)
            self.window.poi_list.addItem(item)

    # Displays all extracted pois from Static Analysis in Analysis box and POI box
    def displayAll(self, functions, strings, variables, dlls):
        # Get the longest number of keys between functions, strings, variables, dlls
        length = len(functions)
        if len(strings) > length:
            length = len(strings)
        elif len(variables) > length:
            length = len(variables)
        elif len(dlls) > length:
            length = len(dlls)
        self.window.POI_tableWidget.setRowCount(length)

        self.window.poi_list.addItem(QListWidgetItem("-----FUNCTIONS-----"))
        for i in range(len(functions)):
            if 'name' in functions[i]:
                self.window.POI_tableWidget.setItem(i, 0, QTableWidgetItem(functions[i]['name']))
            item = QListWidgetItem(functions[i]['name'])
            item.setCheckState(QtCore.Qt.Checked)
            self.window.poi_list.addItem(item)

        self.window.poi_list.addItem(QListWidgetItem("-----STRINGS-----"))
        for i in range(len(strings)):
            if 'string' in strings[i]:
                self.window.POI_tableWidget.setItem(i, 1, QTableWidgetItem(strings[i]['string']))
            item = QListWidgetItem(strings[i]['string'])
            self.window.poi_list.addItem(item)

        self.window.poi_list.addItem(QListWidgetItem("-----VARIABLES-----"))
        for i in range(len(variables)):
            if 'name' in variables[i]:
                self.window.POI_tableWidget.setItem(i, 2, QTableWidgetItem(variables[i]['name']))
            item = QListWidgetItem(variables[i]['name'])
            self.window.poi_list.addItem(item)

        self.window.poi_list.addItem(QListWidgetItem("-----DLL'S-----"))
        for i in range(len(dlls)):
            if 'name' in dlls[i]:
                self.window.POI_tableWidget.setItem(i, 3, QTableWidgetItem(dlls[i]['name']))
            item = QListWidgetItem(dlls[i]['name'])
            item.setCheckState(QtCore.Qt.Checked)
            self.window.poi_list.addItem(item)

    # ---- Following methods provide all the search functionality ----------------------------------------

    # Search functionality for the project box
    def callSearchProject(self):
        try:
            searchProject(str(self.window.projectSearch_lineEdit.text()), self.window.projectNavigator_tree)
        except AttributeError:
            pass

    # Search functionality for the poi box
    def callSearchPoi(self):
        try:
            searchPoi(str(self.window.poiSearch_lineEdit.text()), self.window.poi_list)
        except AttributeError:
            pass

    def callSearchPluginM(self):
        try:
            searchPluginM(str(self.window.pluginManagementSearch_lineEdit.text()), self.window.pluginManagement_list)
        except AttributeError:
            pass

    def callSearchPoiM(self):
        try:
            searchPoiM(str(self.window.poiManagementSeach_lineEdit.text()), self.window.poiManagement_list)
        except AttributeError:
            pass

    def callHighlightTable(self):
        try:
            highlightTable(self.window.poi_list.currentItem().text(), self.window.POI_tableWidget)
        except AttributeError:
            pass

    # ---- Following methods provide vital (word) during dynamic analysis --------------------------------

    # Takes input from user and passes it to the terminal
    def inputCommand(self):
        cmd_in = str(self.window.radareConsoleIn_lineEdit.text())
        self.terminal.processInput(cmd_in)
        self.window.radareConsoleIn_lineEdit.clear()

    # runs Dynamic Analysis
    def runDynamic(self):
        global dynamic
        if checkStatic():
            # switch views
            self.window.analysisType_stack.setCurrentIndex(1)
            self.window.runStaticAnalysis_button.setText('Return to Static Analysis')

            if dynamic is False:
                dynamic = True
                # self.window.runDynamicAnalysis_button.setText("Stop Dynamic Analysis")
            else:
                dynamic = False
                self.window.runDynamicAnalysis_button.setText("Run Dynamic Analysis")

        items = []
        for i in range(self.window.poi_list.count()):
            items.append(self.window.poi_list.item(i).text())

        path = getCurrentFilePath()
        dynamic = dynamicAnalysis(path, items)

        for i in range(len(dynamic)):
            self.promptOut.insertPlainText(dynamic[i])

        # ---- Following methods are for deleting a project or plugin from the database -------------------

        # Deletes a project

    def deleteProject(self):
        if self.window.projectNavigator_tree.currentItem():
            project = self.window.projectNavigator_tree.currentItem().text()
            deleteAProject(project)

            self.window.projectNavigator_tree.clear()
            self.populateProjectBox()

        # Deletes a plugin

    def deletePlugin(self):
        if self.window.pluginManagement_list.currentItem():
            plugin = self.window.pluginManagement_list.currentItem().text()
            deleteAPlugin(plugin)

            self.window.pluginManagement_list.clear()
            self.window.pluginSelection_dropdown.clear()
            self.window.dpoimPlugin_dropdown.clear()

<<<<<<< HEAD
            self.populatePluginBox()
            self.populatePluginDD()
            self.populateManagePluginDD()

=======
        self.populatePluginBox()
        self.populatePluginDD()
        self.populateManagePluginDD()
>>>>>>> 0252a0f0
    # ---- Following methods are for calling and showing the different windows ---------------------------

    # Shows NewProject window
    def showNewProject(self):
        self.ui = ProjectWindow()
        if self.ui.exec_() == ProjectWindow.Accepted:
            self.window.projectNavigator_tree.clear()
            self.populateProjectBox()

    # Shows Analysis Result window
    def showAnalysisWindow(self):
        self.windowAR = QtWidgets.QWidget()
        self.ui = Analysis_Window()
        self.ui.setupUi(self.windowAR)
        self.windowAR.show()

    # Shows Documentation window
    def showDocumentationWindow(self):
        self.windowDC = QtWidgets.QDialog()
        self.ui = Documentation_Window()
        self.ui.setupUi(self.windowDC)
        self.windowDC.show()

    # Shows Output window
    def showOutputWindow(self):
        self.windowOUT = QtWidgets.QWidget()
        self.ui = NOutputWindow()
        self.ui.show()

    # Shows ErrFile window
    def showErrFile(self):
        self.windowEF = ErrFile()
        self.windowEF.show()

    # Shows Errx86 window
    def showErrx86(self):
        self.windowE86 = Errx86()
        self.windowE86.show()

    # Shows ErrRadare window
    def showErrRadare(self):
        self.windowER = ErrRadare()
        self.windowER.show()

    # Opens up an xml (file) editor
    def xmlEditor(self):
        self.window = XMLEditor()
        self.window.show()

    # Open up file explorer to select a file
    def showFileExplorer(self):
        name, _ = QtWidgets.QFileDialog.getOpenFileName(self, 'Open File')
        self.window.dpmPluginStructure_lineEdit.setText(name)

    def showFileExplorer_outFuncSource(self):
        name, _ = QtWidgets.QFileDialog.getOpenFileName(self, 'Open File')
        self.window.dpmOutFuncSource_lineEdit.setText(name)

    # Open up file explorer to select a file for Project Predefined line edit
    def showFileExplorer_predefined(self):
        name, _ = QtWidgets.QFileDialog.getOpenFileName(self, 'Open File')
        self.window.dpoimPredefined_lineEdit.setText(name)

    # Open up file explorer, does not pass any data
    def showFileExplorerSimple(self):
        _ = QtWidgets.QFileDialog.getOpenFileName(self, 'Open File')

    # ---- Following methods are for misc. stuff -------------------------------------------------

    # Will save the current modifications of the project TODO: Saves the current project into our project list
    def Save(self):
        cur_path = os.getcwd()
        name = os.path.join(cur_path, '..', 'Configurations', 'random.txt')  # TODO:
        try:
            file = open(name, 'w')
            text = self.window.projectProperties_text.toPlainText()
            file.write(text)
            file.close()
        except FileNotFoundError or AttributeError:
            pass

    # Will allow the user to change the name of the file, saving the current modifications of it TODO: ???????
    def SaveAs(self):
        name, _ = QFileDialog.getSaveFileName(self, 'Save File', options=QFileDialog.DontUseNativeDialog)

        try:
            file = open(name, 'w')
            text = self.window.projectProperties_text.toPlainText()
            file.write(text)
            file.close()
        except FileNotFoundError:
            pass

    # Clear comment text
    def clearComment(self):
        self.window.comment_text.clear()

    # Checks if static has been performed, if it has unlock dynamic
    def unlockDynamic(self):
        if checkStatic():
            self.window.runDynamicAnalysis_button.setStyleSheet("background-color:;")
            self.window.runDynamicAnalysis_button.setStyleSheet("color:;")
        else:
            self.window.runDynamicAnalysis_button.setStyleSheet("background-color: rgb(186, 189, 182);")
            self.window.runDynamicAnalysis_button.setStyleSheet("color: rgb(136, 138, 133);")

    # Check or Uncheck poi List
    def checkstate_poi(self):
        if self.window.check_allpoi.isChecked():
            for i in range(self.window.poi_list.count()):
                item = self.window.poi_list.item(i)
                item.setCheckState(QtCore.Qt.Checked)
        else:
            for i in range(self.window.poi_list.count()):
                item = self.window.poi_list.item(i)
                item.setCheckState(QtCore.Qt.Unchecked)

    # From current to history
    def switchToHistory(self):
        self.window.changeViews_stack.setCurrentIndex(1)

    def switchToCurrent(self):
        self.window.changeViews_stack.setCurrentIndex(0)

    def callSwitchPOITypeView(self):
        switchPOITypeView(self.window.dpoimPoiType_dropdown.currentText(), self.window.addPOI_stack)

    def callSwitchPluginCreateView(self):
        switchPluginCreateView(self.window.dpmCreate_dropdown.currentText(), self.window.createPlugin_stack)

    def callProcessPluginData(self):
        processPluginData(self.window.dpmCreate_dropdown.currentText(), self.window.dpmPluginStructure_lineEdit,
                          self.window.dpmPluginName_lineEdit, self.window.dpmPluginDesc_lineEdit,
                          self.window.dpmOutName_lineEdit, self.window.dpmOutFuncName_lineEdit,
                          self.window.dpmOutFuncSource_lineEdit)

        self.window.pluginManagement_list.clear()
        self.window.pluginSelection_dropdown.clear()
        self.window.dpoimPlugin_dropdown.clear()

        self.populatePluginBox()
        self.populatePluginDD()
        self.populateManagePluginDD()

    # Displays a detailed view of the plugin
    def displayPlugin(self):
        item = self.window.pluginManagement_list.currentItem().text()
        name, description, poi, output = setCurrentPlugin(item)

        self.window.dpmCreate_dropdown.setCurrentIndex(1)
        self.window.dpmPluginName_lineEdit.setText(name)
        self.window. dpmPluginDesc_lineEdit.setText(description)
        self.window.dpmOutName_lineEdit.setText(output['name'])
        self.window.dpmOutFuncName_lineEdit.setText(output['functionName'])
        self.window.dpmOutFuncSource_lineEdit.setText(output['functionSource'])

    # Clears the labels that are used for creating a new plugin to create a new plugin
    def newPluginTemplate(self):
        self.window.dpmCreate_dropdown.setCurrentIndex(1)
        self.window.dpmPluginName_lineEdit.setText("")
        self.window.dpmPluginDesc_lineEdit.setText("")
        self.window.dpmOutName_lineEdit.setText("")
        self.window.dpmOutFuncName_lineEdit.setText("")
        self.window.dpmOutFuncSource_lineEdit.setText("")


def main():
    app = QtWidgets.QApplication(sys.argv)
    application = ApplicationWindow()
    application.show()
    sys.exit(app.exec_())


if __name__ == "__main__":
    main()<|MERGE_RESOLUTION|>--- conflicted
+++ resolved
@@ -3,9 +3,10 @@
 import os
 import sys
 from pathlib import Path
-#sys.path.insert(0, Path(__file__).parents[2].as_posix())
-#sys.path.insert(0, "/mnt/c/Users/jgauc/PycharmProjects/BATT5/src")
-#sys.path.insert(0, os.path.abspath(os.path.join(os.path.dirname(__file__), '..')))
+
+# sys.path.insert(0, Path(__file__).parents[2].as_posix())
+# sys.path.insert(0, "/mnt/c/Users/jgauc/PycharmProjects/BATT5/src")
+# sys.path.insert(0, os.path.abspath(os.path.join(os.path.dirname(__file__), '..')))
 
 from PyQt5 import QtWidgets
 from PyQt5.QtCore import QEvent
@@ -128,7 +129,7 @@
         # Clicking on Run Static Analysis button calls runStatic method
         self.window.runStaticAnalysis_button.clicked.connect(self.runStatic)
 
-        # Clicking on Run Dynamic Analysis button calls runDynamic method
+        # Clicking on Run Static Analysis button calls runDynamic method
         self.window.runDynamicAnalysis_button.clicked.connect(self.runDynamic)
 
         # ---- Management Tab -------------------------------
@@ -498,7 +499,6 @@
             else:
                 dynamic = False
                 self.window.runDynamicAnalysis_button.setText("Run Dynamic Analysis")
-
         items = []
         for i in range(self.window.poi_list.count()):
             items.append(self.window.poi_list.item(i).text())
@@ -509,10 +509,9 @@
         for i in range(len(dynamic)):
             self.promptOut.insertPlainText(dynamic[i])
 
-        # ---- Following methods are for deleting a project or plugin from the database -------------------
-
-        # Deletes a project
-
+    # ---- Following methods are for deleting a project or plugin from the database -------------------
+
+    # Deletes a project
     def deleteProject(self):
         if self.window.projectNavigator_tree.currentItem():
             project = self.window.projectNavigator_tree.currentItem().text()
@@ -521,8 +520,7 @@
             self.window.projectNavigator_tree.clear()
             self.populateProjectBox()
 
-        # Deletes a plugin
-
+    # Deletes a plugin
     def deletePlugin(self):
         if self.window.pluginManagement_list.currentItem():
             plugin = self.window.pluginManagement_list.currentItem().text()
@@ -532,16 +530,10 @@
             self.window.pluginSelection_dropdown.clear()
             self.window.dpoimPlugin_dropdown.clear()
 
-<<<<<<< HEAD
             self.populatePluginBox()
             self.populatePluginDD()
             self.populateManagePluginDD()
 
-=======
-        self.populatePluginBox()
-        self.populatePluginDD()
-        self.populateManagePluginDD()
->>>>>>> 0252a0f0
     # ---- Following methods are for calling and showing the different windows ---------------------------
 
     # Shows NewProject window
