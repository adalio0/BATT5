--- conflicted
+++ resolved
@@ -4,9 +4,7 @@
 import sys
 import glob
 import xml.etree.ElementTree as ET
-
-# Adal's hardcoded path to BATT5 repo
-sys.path.insert(0, 'C:/Users/rivas/OneDrive/School/5 - Fall 2019/CS 4311/BATT5/')
+import json
 
 # Adal's hardcoded path to BATT5 repo
 #sys.path.insert(0, 'C:/Users/rivas/OneDrive/School/5 - Fall 2019/CS 4311/BATT5/')
@@ -26,8 +24,6 @@
 from src.GUI.python_files.popups.outputFieldView import OutputWindow
 from src.Functionality.staticAnalysis import staticAnalysis
 
-from src.Functionality.radareTerminal import Terminal
-
 static = False
 dynamic = False
 
@@ -46,10 +42,6 @@
 
         # Initialize the project properties
         self.setProject()
-        
-        # Initialize command terminal
-        #self.radareConsole = Terminal('C:/Windows/System32/PING.EXE')
-        self.testCmdDisp()
 
         # ---- Menu Bar ------------------------------------
 
@@ -149,16 +141,10 @@
             tree = ET.parse(file)
             root = tree.getroot()
 
-<<<<<<< HEAD
-                for p in root.iter('Project'):
-                    projects.append(QTreeWidgetItem([p.get('name')]))
-                    child = QTreeWidgetItem(projects[-1])
-=======
             for p in root.iter('Project'):
                 if p.get('name') is not "":
                     projects.append(QTreeWidgetItem([p.get('name')]))
                     child = QTreeWidgetItem(projects[len(projects)-1])
->>>>>>> e462bb1b
                     child.setText(0, p.get('file'))
 
         tree = self.window.projectNavigator_tree
@@ -215,9 +201,6 @@
         self.window.runDynamicAnalysis_button.setStyleSheet("color:;")
 
         poi = str(self.window.poiType_dropdown.currentText())
-<<<<<<< HEAD
-        # staticAnalysis("C:\Windows\System32\ping.exe", poi)
-=======
         tree = ET.parse(os.path.join(os.getcwd(), '..', 'Configurations', 'current.xml'))
         root = tree.getroot()
 
@@ -236,7 +219,6 @@
             staticAnalysis(path, poi)
         except:
             print("Oopsie")
->>>>>>> e462bb1b
 
         self.window.analysis_text.clear()
         self.window.analysis_text.clear()
@@ -335,8 +317,6 @@
             f = open("function.txt", "r")
 
             self.window.poi_list.addItem(QListWidgetItem("-----FUNCTIONS-----"))
-<<<<<<< HEAD
-=======
             i = 0
             for line in f.read().split("\n\n")[:]:
                 self.window.analysis_text.addItem(line)
@@ -379,7 +359,6 @@
             f = open("dll.txt", "r")
 
             self.window.poi_list.addItem(QListWidgetItem("-----DLL'S-----"))
->>>>>>> e462bb1b
             i = 0
             for line in f.read().split("\n\n")[:]:
                 self.window.analysis_text.addItem(line)
@@ -387,51 +366,6 @@
                 item = QListWidgetItem(line)
 
                 if i > 1:
-<<<<<<< HEAD
-                    item.setCheckState(QtCore.Qt.Unchecked)
-                    self.window.poi_list.addItem(item)
-                else:
-                    i += 1
-
-            f = open("string.txt", "r")
-
-            self.window.poi_list.addItem(QListWidgetItem("-----STRINGS-----"))
-            i = 0
-            for line in f.read().split("\n\n")[:]:
-                self.window.analysis_text.addItem(line)
-                line = line.split(" ", 9)[-1]
-                item = QListWidgetItem(line)
-
-                if i > 1:
-                    self.window.poi_list.addItem(item)
-                else:
-                    i += 1
-
-            f = open("variable.txt", "r")
-
-            self.window.poi_list.addItem(QListWidgetItem("-----VARIABLES-----"))
-            for line in f.read().split("\n\n")[:]:
-                self.window.analysis_text.addItem(line)
-                try:
-                    line = line.split(" ")[1]
-                    item = QListWidgetItem(line)
-
-                    self.window.poi_list.addItem(item)
-                except IndexError:
-                    pass
-
-            f = open("dll.txt", "r")
-
-            self.window.poi_list.addItem(QListWidgetItem("-----DLL'S-----"))
-            i = 0
-            for line in f.read().split("\n\n")[:]:
-                self.window.analysis_text.addItem(line)
-                line = line.split(" ")[-1]
-                item = QListWidgetItem(line)
-
-                if i > 1:
-=======
->>>>>>> e462bb1b
                     item.setCheckState(QtCore.Qt.Unchecked)
                     self.window.poi_list.addItem(item)
                 else:
@@ -442,17 +376,10 @@
     def searchProject(self):
         for i in range(self.window.projectNavigator_tree.topLevelItemCount()):
             self.window.projectNavigator_tree.topLevelItem(i).setBackground(0, QtGui.QBrush(QtCore.Qt.color0))
-<<<<<<< HEAD
 
         search = str(self.window.projectSearch_lineEdit.text())
         result = self.window.projectNavigator_tree.findItems(search, QtCore.Qt.MatchContains)
 
-=======
-
-        search = str(self.window.projectSearch_lineEdit.text())
-        result = self.window.projectNavigator_tree.findItems(search, QtCore.Qt.MatchContains)
-
->>>>>>> e462bb1b
         if search:
             for item in result:
                 item.setBackground(0, QtGui.QBrush(QtCore.Qt.magenta))
@@ -467,7 +394,7 @@
         if search:
             for item in result:
                 item.setSelected(True)
-                item.setBackground(QtGui.QBrush(QtCore.Qt.lightgray))
+                item.setBackground(QtGui.QBrush(QtCore.Qt.magenta))
 
     # runs Dynamic Analysis
     def runDynamic(self):
@@ -576,10 +503,6 @@
     # Clear comment text
     def Clear(self):
         self.window.comment_text.clear()
-        
-    def testCmdDisp(self):
-        self.window.radareConsole_text.insertPlainText('BATT5$')
-        return 0
 
 
 def main():
