#! /usr/bin/env python3.

import sys
# from pathlib import Path

# sys.path.insert(0, Path(__file__).parents[2].as_posix())
# sys.path.insert(0, "/mnt/c/Users/jgauc/PycharmProjects/BATT5/src")
# sys.path.insert(0, os.path.abspath(os.path.join(os.path.dirname(__file__), '..')))

from PyQt5 import QtWidgets
from PyQt5.QtCore import QEvent, QTimer, Qt

from src.GUI.python_files.BATT5_GUI import Ui_BATT5
from src.GUI.python_files.popups.errors import ErrFile, Errx86, ErrRadare
from src.Functionality.newProject import ProjectWindow
from src.Functionality.documentation import DocumentationWindow
from src.Functionality.newOutput import NOutputWindow
from src.GUI.python_files.popups.analysisResultView import Analysis_Window
from src.Functionality.staticAnalysis import staticAnalysis
from src.Functionality.radareTerminal import Terminal
from src.Functionality.pluginManagement import *
from src.Functionality.database import *
from src.Functionality.search import *
from src.Functionality.dynamicAnalysis import dynamicAnalysis


class ApplicationWindow(QtWidgets.QMainWindow):
    def __init__(self):
        super(ApplicationWindow, self).__init__()
        self.window = Ui_BATT5()
        self.window.setupUi(self)
        self.window.generateScript_button.setDisabled(True)

        # ---- Main Window --------------------------------------------------------------------------------------------
        # Populate the projects box with current projects
        self.populateProjectBox()

        # Populate the management plugin boxes with the current plugins
        self.populatePluginFields()

        # Populate the management poi list with poi from plugin
        # self.populatePoiFromPlugin()

        # Initialize the project properties, terminal also initialized here
        self.setProject()

        # ---- Menu Bar -----------------------------------------------------------------------------------------------
        # Clicking on New.. menu bar calls showNewProject method
        self.window.actionNew_Project.setShortcut("Ctrl+N")
        self.window.actionNew_Project.triggered.connect(self.showNewProject)

        # Clicking on Open.. menu bar calls showFileExplorer method
        self.window.actionOpen.setShortcut("Ctrl+O")
        # self.window.actionOpen.triggered.connect(self.showXML)

        # Clicking on Save.. menu bar call Save method
        self.window.actionSave.setShortcut("Ctrl+S")
        self.window.actionSave.triggered.connect(self.Save)

        # Clicking on Save As.. menu bar calls SaveAs method
        self.window.actionSave_as.setShortcut("Ctrl+Shift+S")
        self.window.actionSave_as.triggered.connect(self.SaveAs)

        # Clicking on Save Analysis.. menu bar calls showAnalysisWindow method
        self.window.actionSave_Analysis.setShortcut("Ctrl+alt+S")
        self.window.actionSave_Analysis.triggered.connect(self.showAnalysisWindow)

        # Clicking on Windows menu bar calls..

        # Clicking on Help menu bar calls showDocumentWindow method
        self.window.actionDocumentation.setShortcut("Ctrl+D")
        self.window.actionDocumentation.triggered.connect(self.showDocumentationWindow)

        # ---- Analysis Tab --------------------------------------------------------------------------------------------
        # Clicking on the save button near the comment box will save the comment in the selected poi
        self.window.commentSave_button.clicked.connect(self.callSaveComment)

        # Clicking will clear button near the comment box will clear the comment box text
        self.window.commentClear_button.clicked.connect(self.clearComment)

        # When clicking a Project in the project box, the project properties will update to the selected project
        self.window.projectNavigator_tree.itemSelectionChanged.connect(self.setProject)

        # right click functionality for projects
        self.window.projectNavigator_tree.setContextMenuPolicy(QtCore.Qt.CustomContextMenu)
        self.window.projectNavigator_tree.customContextMenuRequested.connect(self.rightClickOnProject)

        # Clicking on Run Static Analysis button calls runStatic method
        self.window.runStaticAnalysis_button.clicked.connect(self.runStatic)

        # Clicking on Run Dynamic Analysis button calls runDynamic method
        self.window.runDynamicAnalysis_button.clicked.connect(self.disable)

        # ---- Search Functions ----------------------------------------------------------------------------------------
        # returns the searched elements in the project list
        self.window.projectSearch_lineEdit.textChanged.connect(self.callSearchProject)

        # returns the searched elements in the poi list
        self.window.poiSearch_lineEdit.textChanged.connect(self.callSearchPoi)

        # returns the searched elements in the plugin list
        self.window.pluginManagementSearch_lineEdit.textChanged.connect(self.callSearchPluginM)

        # returns the searched elements in the poi list
        self.window.poiManagementSeach_lineEdit.textChanged.connect(self.callSearchPoiM)

        # ---- Comment Functionality ----------------------------------------------------------------------------------
        # self.window.poi_list.currentItemChanged.connect(self.callHighlightTable)

        # self.window.POI_tableWidget.currentItemChanged.connect(self.callHighlightList)

        # ---- Filters ------------------------------------------------------------------------------------------------
        # When changing POI type in the drop down will update whats displayed
        self.window.poiType_dropdown.currentIndexChanged.connect(self.displayPoi)

        # ---- Console ------------------------------------------------------------------------------------------------
        # Executes the input command in the radare prompt
        self.window.radareConsoleIn_lineEdit.returnPressed.connect(self.inputCommand)

        # ---- Plugin Controls ----------------------------------------------------------------------------------------
        # Clicking on Generate Script button calls showOutputWindow method
        self.window.generateScript_button.clicked.connect(self.showOutputWindow)

        # ---- Management Tab -----------------------------------------------------------------------------------------
        # Clicking on Plugin Structure browse button calls showFileExplorer method
        self.window.dpmPluginStructure_button.clicked.connect(self.showFileExplorer)

        # Clicking on browse plugin function output source
        self.window.dpmOutFuncSource_button.clicked.connect(self.showFileExplorer_outFuncSource)

        # Creating new plugin from xml
        self.window.saveXMLPlugin_button.clicked.connect(self.callSavePluginXML)

        # Creating a new plugin from manual
        self.window.saveManualPlugin_button.clicked.connect(self.callSavePluginManual)

        # Clicking on Plugin Predefined browse button calls showFileExplorer method
        self.window.dpoimPredefined_button.clicked.connect(self.showFileExplorer_predefined)

        # Clicking on a plugin inside the list will show a detailed view of it
        self.window.pluginManagement_list.itemSelectionChanged.connect(self.displayPlugin)

        # Clicking on the clear button below the management plugin box will allow user to create new plugin
        self.window.clearManualPlugin_button.clicked.connect(self.deselectPlugin)

        # Clicking on the clear button in Add Plugin Through Manual Input will clear the text
        self.window.clearXMLPlugin_button.clicked.connect(self.newXMLPluginTemplate)

        # Right clicking on a plugin in the management plugin box will bring up confirmation for deleting
        self.window.pluginManagement_list.setContextMenuPolicy(QtCore.Qt.CustomContextMenu)
        self.window.pluginManagement_list.customContextMenuRequested.connect(self.rightClickOnPlugin)

        # Clicking on the save func button will save the given func name to the checked plugins
<<<<<<< HEAD
        #self.window.saveFunc_button.clicked.connect(self.callAddFuncToPlugin)
=======
        self.window.savePoi_button.clicked.connect(self.callAddPoiToPlugin)
        self.window.savePredefPoi_button.clicked.connect(self.callAddPoiToPluginXml)
>>>>>>> b3aec479

        # When changing POI type in the drop down will update which types are displayed
        self.window.addPoiType_dropdown.currentIndexChanged.connect(self.displayPoiFromPlugin)

        # Clicking on the new button below the management poi box will allow user to create new poi
        self.window.clearPoiAll_button.clicked.connect(self.newManualPoiTemplate)

        self.window.clearPredefPoi_button.clicked.connect(self.newXMLPoiTemplate)

        # Clicking on the delete button while a poi is selected on the management poi list will delete it
        self.window.poiManagement_list.setContextMenuPolicy(QtCore.Qt.CustomContextMenu)
        self.window.poiManagement_list.customContextMenuRequested.connect(self.rightClickOnPoi)

        # ---- View Box -----------------------------------------------------------------------------------------------
        self.window.switchToHistory_button.clicked.connect(self.switchToHistory)
        self.window.switchToCurrent_button.clicked.connect(self.switchToCurrent)

        # ---- Other? -------------------------------------------------------------------------------------------------
        # check or uncheck all elements in poi list
        self.window.check_allpoi.stateChanged.connect(self.checkstate_poi)

    # TODO---- Following methods initialize the main window with all the project, plugin and poi data ------------------

    # Initialize the project box with all the current projects from database
    def populateProjectBox(self):
        projects = getProjects()
        projectTree = []
        for i in range(len(projects)):
            projectTree.append(QTreeWidgetItem([projects[i]]))
        tree = self.window.projectNavigator_tree
        tree.addTopLevelItems(projectTree)

    # Changes the project description according to the current project from database
    def setProject(self):
        selected = self.window.projectNavigator_tree.selectedItems()

        text, binaryPath = setCurrentProject(selected)
        self.setWindowTitle(setWindowTitle())

        # Populate the properties box with the current project
        self.window.projectProperties_text.setHtml(text)

        # Checks if static has already been performed, if so unlock dynamic and display poi
        if checkStatic():
            self.window.runDynamicAnalysis_button.setEnabled(True)
            self.window.runDynamicAnalysis_button.setStyleSheet("background-color:;")
            self.window.runDynamicAnalysis_button.setStyleSheet("color:;")
            self.displayPoi()
        else:
            self.window.runDynamicAnalysis_button.setEnabled(False)
            self.window.runDynamicAnalysis_button.setStyleSheet("background-color: rgb(186, 189, 182);")
            self.window.runDynamicAnalysis_button.setStyleSheet("color: rgb(136, 138, 133);")
            self.displayPoi()

        # Set up command prompt
        self.terminal = Terminal(binaryPath, self.window.radareConsoleIn_lineEdit, self.window.radareConsoleOut_text)

    # Initialize every field that involve plugins with all the current plugins from database
    def populatePluginFields(self):
        plugins = getPlugins()

        # plugin management list
        self.window.pluginManagement_list.clear()
        self.window.pluginManagement_list.addItems(plugins)

        # add to plugin list
        # self.checkUncheckAllPlugins()

        # plugin dropdown menu
        self.window.pluginSelection_dropdown.clear()
        self.window.pluginSelection_dropdown.addItem('None')  # TEMP COMMAND?
        self.window.pluginSelection_dropdown.addItems(plugins)

    # TODO---- The following methods are performed in the analysis tab of the BATT5 system -----------------------------

    # ---- Following methods provide all the search functionality in the analysis tab --------------------------

    # Search functionality for the project box
    def callSearchProject(self):
        try:
            searchProject(str(self.window.projectSearch_lineEdit.text()), self.window.projectNavigator_tree)
            if not self.window.projectSearch_lineEdit.text():
                self.populateProjectBox()
        except AttributeError:
            pass

    # Search functionality for the poi box
    def callSearchPoi(self):
        try:
            searchPoi(str(self.window.poiSearch_lineEdit.text()), self.window.poi_list,
                      self.window.poiType_dropdown.currentText())
        except AttributeError:
            pass

    # ---- Following methods are vital for everything revolving static analysis -------------------------------

    # runs Static Analysis w/ database stuff
    def runStatic(self):
        if not checkStatic():
            self.window.runDynamicAnalysis_button.setEnabled(True)
            self.window.runDynamicAnalysis_button.setStyleSheet("background-color:;")
            self.window.runDynamicAnalysis_button.setStyleSheet("color:;")

            # Get the path of the binary file and run static analysis
            path = getCurrentFilePath()
            poi = staticAnalysis(path)

            # Save the results of static into the database
            saveStatic(poi)
            self.displayPoi()
        else:
            self.displayPoi()

    # Displays POIs in the Analysis box
    def displayPoi(self):
        self.window.poi_list.clear()
        poi = self.window.poiType_dropdown.currentText()
        content = getPoi(poi)
        filterContent = getFilterPoi(self.window.pluginSelection_dropdown.currentText())

        # Call appropriate method to display poi
        if poi == 'Function':
            self.window.viewPoi_stack.setCurrentIndex(0)
            self.enableCheck()
            if self.window.pluginSelection_dropdown.currentText() == 'None':
                self.displayFunctions(content)
            else:
                self.displayFilteredFunctions(filterContent, content)
        else:
            self.disableCheck()
            if poi == 'String':
                self.window.viewPoi_stack.setCurrentIndex(1)
                if self.window.pluginSelection_dropdown.currentText() == 'None':
                    self.displayString(content)
                else:
                    self.displayFilterStrings(filterContent, content)
            elif poi == 'Variable':
                self.window.viewPoi_stack.setCurrentIndex(2)
                if self.window.pluginSelection_dropdown.currentText() == 'None':
                    self.displayVariable(content)
                else:
                    self.displayFilteredVariable(filterContent, content)
            elif poi == 'DLL':
                self.window.viewPoi_stack.setCurrentIndex(3)
                if self.window.pluginSelection_dropdown.currentText() == 'None':
                    self.displayDll(content)
                else:
                    self.displayFilteredDll(filterContent, content)

    # Displays the functions extracted from Static Analysis in Analysis box and POI box
    def displayFunctions(self, content):
        for i in range(len(content)):
            if 'name' in content[i]:
                print(content[i]['name'])
                # getComment(content[i]['name'], "Function", self.window.comment_text)
            if 'signature' in content[i]:
                print(content[i]['signature'])
            if 'parameters' in content[i]:
                print(content[i]['parameters'])
            if 'returnType' in content[i]:
                print(content[i]['returnType'])
            if 'returnValue' in content[i]:
                print(content[i]['returnValue'])

            item = QListWidgetItem(content[i]['name'])
            # set icon
            if getComment(content[i]['name'], "Function", self.window.comment_text):
                addIcon(item)
            item.setCheckState(QtCore.Qt.Checked)
            self.window.poi_list.addItem(item)

    # Displays the filtered functions based on the selected plugin in Analysis box and POI box
    def displayFilteredFunctions(self, filterContent, content):
        for j in range(len(filterContent['function'])):
            for i in range(len(content)):
                if content[i]['name'] in filterContent['function'][j]['name']:
                    if 'name' in content[i]:
                        print(content[i]['name'])
                        # getComment(content[i]['name'], "Function", self.window.comment_text)
                    if 'signature' in content[i]:
                        print(content[i]['signature'])
                    if 'parameters' in content[i]:
                        print(content[i]['parameters'])
                    if 'returnType' in content[i]:
                        print(content[i]['returnType'])
                    if 'returnValue' in content[i]:
                        print(content[i]['returnValue'])

                    item = QListWidgetItem(content[i]['name'])
                    # set icon
                    if getComment(content[i]['name'], "Function", self.window.comment_text):
                        addIcon(item)
                    item.setCheckState(QtCore.Qt.Checked)
                    self.window.poi_list.addItem(item)

    # Displays the strings extracted from Static Analysis in Analysis box and POI box
    def displayString(self, content):
        for i in range(len(content)):
            if 'name' in content[i]:
                print(content[i]['name'])
                # getComment(content[i]['string'], "String", self.window.comment_text)
            if 'type' in content[i]:
                print(content[i]['type'])
            if 'size' in content[i]:
                print(content[i]['size'])
            if 'length' in content[i]:
                print(content[i]['length'])
            if 'section' in content[i]:
                print(content[i]['section'])

            item = QListWidgetItem(content[i]['name'])
            # set icon
            if getComment(content[i]['name'], "String", self.window.comment_text):
                addIcon(item)
            self.window.poi_list.addItem(item)

    # Displays the filtered strings based on the selected plugin in Analysis box and POI box
    def displayFilterStrings(self, filterContent, content):
        for j in range(len(filterContent['string'])):
            for i in range(len(content)):
                if content[i]['name'] in filterContent['string'][j]['name']:
                    if 'name' in content[i]:
                        print(content[i]['name'])
                        # getComment(content[i]['string'], "String", self.window.comment_text)
                    if 'type' in content[i]:
                        print(content[i]['type'])
                    if 'size' in content[i]:
                        print(content[i]['size'])
                    if 'length' in content[i]:
                        print(content[i]['length'])
                    if 'section' in content[i]:
                        print(content[i]['section'])

                    item = QListWidgetItem(content[i]['name'])
                    # set icon
                    if getComment(content[i]['name'], "String", self.window.comment_text):
                        addIcon(item)
                    self.window.poi_list.addItem(item)

    # Displays the variables extracted from Static Analysis in Analysis box and POI box
    def displayVariable(self, content):
        for i in range(len(content)):
            if 'name' in content[i]:
                print(content[i]['name'])
                # getComment(content[i]['name'], "Variable", self.window.comment_text)
            if 'type' in content[i]:
                print(content[i]['type'])
            if 'size' in content[i]:
                print(content[i]['size'])
            if 'value' in content[i]:
                print(content[i]['value'])

            item = QListWidgetItem(content[i]['name'])
            # set icon
            if getComment(content[i]['name'], "Variable", self.window.comment_text):
                addIcon(item)
            self.window.poi_list.addItem(item)

    # Displays the filtered variables based on the selected plugin in Analysis box and POI box
    def displayFilteredVariable(self, filterContent, content):
        for j in range(len(filterContent['variable'])):
            for i in range(len(content)):
                if content[i]['name'] in filterContent['variable'][j]['name']:
                    if 'name' in content[i]:
                        print(content[i]['name'])
                        # getComment(content[i]['name'], "Variable", self.window.comment_text)
                    if 'type' in content[i]:
                        print(content[i]['type'])
                    if 'size' in content[i]:
                        print(content[i]['size'])
                    if 'value' in content[i]:
                        print(content[i]['value'])

                    item = QListWidgetItem(content[i]['name'])
                    # set icon
                    if getComment(content[i]['name'], "Variable", self.window.comment_text):
                        addIcon(item)
                    self.window.poi_list.addItem(item)

    # Displays the dlls extracted from Static Analysis in Analysis box and POI box
    def displayDll(self, content):
        for i in range(len(content)):
            if 'name' in content[i]:
                print(content[i]['name'])
                # getComment(content[i]['name'], "DLL", self.window.comment_text)

            item = QListWidgetItem(content[i]['name'])
            # set icon
            if getComment(content[i]['name'], "DLL", self.window.comment_text):
                addIcon(item)
            self.window.poi_list.addItem(item)

    # Displays the filtered dlls based on the selected plugin in Analysis box and POI box
    def displayFilteredDll(self, filterContent, content):
        for j in range(len(filterContent['dll'])):
            for i in range(len(content)):
                if content[i]['name'] in filterContent['dll'][j]['name']:
                    if 'name' in content[i]:
                        print(content[i]['name'])
                        # getComment(content[i]['name'], "DLL", self.window.comment_text)

                    item = QListWidgetItem(content[i]['name'])
                    # set icon
                    if getComment(content[i]['name'], "DLL", self.window.comment_text):
                        addIcon(item)
                    self.window.poi_list.addItem(item)

    # ---- Following methods are vital for everything revolving dynamic analysis --------------------------------

    # Takes input from user and passes it to the terminal
    def inputCommand(self):
        cmd_in = str(self.window.radareConsoleIn_lineEdit.text())
        self.terminal.processInput(cmd_in)
        self.window.radareConsoleIn_lineEdit.clear()

    # runs Dynamic Analysis
    def runDynamic(self):
        if self.window.runDynamicAnalysis_button.text() == "Run Dynamic Analysis":
            self.window.runDynamicAnalysis_button.setText("Stop Dynamic Analysis")

            items = []
            for i in range(self.window.poi_list.count()):
                items.append(self.window.poi_list.item(i).text())
            path = getCurrentFilePath()
            dynamic = dynamicAnalysis(path, items)
            for j in range(len(dynamic)):
                self.window.radareConsoleOut_text.append(dynamic[j])

        elif self.window.runDynamicAnalysis_button.text() == "Stop Dynamic Analysis":
            self.window.runDynamicAnalysis_button.setText("Run Dynamic Analysis")
        self.enable()

    # ---- Following methods are for deleting a project from the database -------------------

    # Provides the functionality to delete a project by right clicking on it
    def rightClickOnProject(self, point):
        # Infos about the node selected.
        index = self.window.projectNavigator_tree.indexAt(point)

        if not index.isValid():
            return

        item = self.window.projectNavigator_tree.itemAt(point)
        name = item.text(0)  # The text of the node.

        # We build the menu.
        menu = QtWidgets.QMenu()

        menu.addAction("Delete", self.showConfirmationDeleteProject)

        menu.exec_(self.window.projectNavigator_tree.mapToGlobal(point))

    # Deletes a project
    def callDeleteProject(self):
        if self.window.projectNavigator_tree.currentItem():
            project = self.window.projectNavigator_tree.currentItem().text(0)
            deleteAProject(project)

            self.window.projectNavigator_tree.clear()
            self.populateProjectBox()

    # ---- Following methods are for calling and showing the different windows in the analysis tab ------------------

    # Shows NewProject window
    def showNewProject(self):
        self.ui = ProjectWindow()
        if self.ui.exec_() == ProjectWindow.Accepted:
            self.window.projectNavigator_tree.clear()
            self.populateProjectBox()

    # Shows confirmation to delete project
    def showConfirmationDeleteProject(self):
        name = self.window.projectNavigator_tree.currentItem().text(0)
        choice = QMessageBox.question(self, 'Warning',
                                      "Are you sure you want to delete project: {}?".format(name),
                                      QMessageBox.Yes | QMessageBox.No)
        if choice == QMessageBox.Yes:
            self.callDeleteProject()
        else:
            pass

    # Shows ErrFile window
    def showErrFile(self):
        # self.windowEF = ErrFile()
        # self.windowEF.show()
        QMessageBox.question(self, "Error Message: File Specified",
                             "A project is associated with one binary file and cannot be saved \n"
                             "without a binary file. Please provide a binary file.",
                             QMessageBox.Ok)

    # Shows Errx86 window
    def showErrx86(self):
        # self.windowE86 = Errx86()
        # self.windowE86.show()
        QMessageBox.question(self, "Error Message: x86 architecture binary file",
                             "The system only supports files that are of x86 architecture",
                             QMessageBox.Ok)

    # Shows ErrRadare window
    def showErrRadare(self):
        # self.windowER = ErrRadare()
        # self.windowER.show()
        QMessageBox.question(self, "Error Message: Binary File Property Extraction",
                                    "(Returning any Radare2's error message if there are issues extracting\n"
                                    "properties from the binary file.)",
                                    QMessageBox.Ok)

    # Shows Analysis Result window
    def showAnalysisWindow(self):
        self.windowAR = QtWidgets.QWidget()
        self.ui = Analysis_Window()
        self.ui.setupUi(self.windowAR)
        self.windowAR.show()

    # Shows Documentation window
    def showDocumentationWindow(self):
        self.ui = DocumentationWindow()
        self.ui.exec_()

    # Shows Output window
    def showOutputWindow(self):
        self.windowOUT = QtWidgets.QWidget()
        self.ui = NOutputWindow()
        self.ui.show()

    # Open the file explorer to select a file for the output window
    def showFileExplorer_outFuncSource(self):
        name, _ = QtWidgets.QFileDialog.getOpenFileName(self, 'Open File')
        self.window.dpmOutFuncSource_lineEdit.setText(name)

    # ---- Following methods are for misc. stuff in the analysis tab ---------------------------------------

    # Will save the current modifications of the project
    def Save(self):
        print("Save")

    # Will allow the user to change the name of the file, saving the current modifications of it
    def SaveAs(self):
        print("Save As")

    # Save a comment in the currently clicked poi from the poi list
    def callSaveComment(self):
        saveComment(self.window.comment_text.toPlainText(), self.window.poi_list.currentItem().text(),
                    self.window.poiType_dropdown.currentText())
        addIcon(self.window.poi_list.currentItem())
        # highlightCell(self.window.POI_tableWidget.currentItem())

    # Clear comment text
    def clearComment(self):
        self.window.comment_text.clear()

    # enable checkbox
    def enableCheck(self):
        self.window.check_allpoi.setCheckable(True)

    # disable checkbox
    def disableCheck(self):
        self.window.check_allpoi.setCheckable(False)

    # Check or Uncheck poi List
    def checkstate_poi(self):
        for i in range(self.window.poi_list.count()):
            item = self.window.poi_list.item(i)
            if not item.isHidden():
                if self.window.check_allpoi.isChecked():
                    for i in range(self.window.poi_list.count()):
                        item.setCheckState(QtCore.Qt.Checked)
                elif self.window.check_allpoi.checkState() == 0:
                    for i in range(self.window.poi_list.count()):
                        item.setCheckState(QtCore.Qt.Unchecked)

    # From current to history
    def switchToHistory(self):
        self.window.changeViews_stack.setCurrentIndex(1)

    def switchToCurrent(self):
        self.window.changeViews_stack.setCurrentIndex(0)

    def callHighlightList(self):
        try:
            HighlightList(self.window.POI_tableWidget.currentItem().text(), self.window.poi_list)
        except AttributeError:
            pass

    def disable(self):
        self.window.central_tabs.setEnabled(False)
        self.window.menubar.setDisabled(False)
        QTimer.singleShot(1000, lambda: self.runDynamic())

    def enable(self):
        self.window.central_tabs.setDisabled(False)
        self.window.menubar.setDisabled(False)

    # TODO---- Following methods are performed in the management tab of the BATT5 system -------------------------------

    # ---- Following methods provide all the search functionality in the management tab --------------------------

    def callSearchPluginM(self):
        try:
            searchPluginM(str(self.window.pluginManagementSearch_lineEdit.text()), self.window.pluginManagement_list)
        except AttributeError:
            pass

    def callSearchPoiM(self):
        try:
            searchPoiM(str(self.window.poiManagementSeach_lineEdit.text()), self.window.poiManagement_list,
                       self.window.addPoiType_dropdown.currentText(), self.window.pluginManagement_list.currentItem().text())
        except AttributeError:
            pass

    # ---- Following methods are for saving/creating a new plugin or poi based on predefined or manual input -------

    # Save a predefined plugin into the database
    def callSavePluginXML(self):
        savePluginXML(self, self.window.dpmPluginStructure_lineEdit)
        self.populatePluginFields()
        self.newXMLPluginTemplate()

    # Save a manually inputted plugin into the database
    def callSavePluginManual(self):

        if self.window.saveManualPlugin_button.text() == 'Save':
            savePluginManual(self, self.window.dpmPluginName_lineEdit, self.window.dpmPluginDesc_lineEdit,
                             self.window.dpmOutName_lineEdit, self.window.dpmOutFuncName_lineEdit,
                             self.window.dpmOutFuncSource_lineEdit)
        elif self.window.saveManualPlugin_button.text() == 'Update Plugin':
            modifyPlugin(self, self.window.pluginManagement_list.currentItem().text(),
                         self.window.dpmPluginName_lineEdit.text(),  self.window.dpmPluginDesc_lineEdit.text(),
                         self.window.dpmOutName_lineEdit.text(), self.window.dpmOutFuncName_lineEdit.text(),
                         self.window.dpmOutFuncSource_lineEdit.text())
        self.populatePluginFields()
        self.deselectPlugin()

    # Clears the labels that are used for creating a new predefined plugin to create a new plugin
    def newXMLPluginTemplate(self):
        self.window.dpmPluginStructure_lineEdit.clear()
        self.window.pluginManagement_list.clearSelection()

    # Clears the labels that are used for creating a new plugin to create a new plugin
    def deselectPlugin(self):
        self.window.dpmPluginName_lineEdit.clear()
        self.window.dpmPluginDesc_lineEdit.clear()
        self.window.dpmOutName_lineEdit.clear()
        self.window.dpmOutFuncName_lineEdit.clear()
        self.window.dpmOutFuncSource_lineEdit.clear()
        self.window.pluginManagement_list.clearSelection()

        self.window.pluginEditingStatus_label.setStyleSheet("")
        self.window.pluginEditingStatus_label.setText('Add Plugin Through Manual Input')

        self.window.addPoiXML_label.setStyleSheet("")
        self.window.addPoiXML_label.setText('Add POIs Through XML Input')

        self.window.addPoiManual_label.setStyleSheet("")
        self.window.addPoiManual_label.setText('Add POI Through Manual Input')
        self.window.saveManualPlugin_button.setText('Save')
        self.window.clearManualPlugin_button.setText('Clear')
        self.window.pluginManagement_list.clearSelection()
        self.window.poiManagement_list.clear()
        self.window.addPluginXml_frame.setDisabled(False)

    # Clears the labels that are used for creating a new predefined poi set to create a new poi set
    def newXMLPoiTemplate(self):
        self.window.dpoimPredefined_lineEdit.clear()

    # Clears the labels that are used for creating a new predefined poi to create a new poi
    def newManualPoiTemplate(self):
        self.window.addPoiName_lineEdit.clear()

    # ---- Following methods are for displaying a plugin and a plugin's poi in the management tab ----------------

    # Displays a detailed view of a plugin when it is clicked
    def displayPlugin(self):
        selected = self.window.pluginManagement_list.selectedItems()
        if selected:
            # get name of current plugin
            item = self.window.pluginManagement_list.currentItem().text()
            poi = self.window.addPoiType_dropdown.currentText()
            # set label to display name of plugin being edited
            self.window.pluginEditingStatus_label.setStyleSheet("font-weight: bold")
            self.window.pluginEditingStatus_label.setText('Currently Editing: {}'.format(item))

            self.window.addPoiXML_label.setStyleSheet("font-weight: bold")
            self.window.addPoiXML_label.setText('Add POIs to {}'.format(item) + ' Through XML Input')
            self.window.addPoiXML_label.setText('Add POIs to {}'.format(item) + ' Through XML Input')

            self.window.addPoiManual_label.setStyleSheet("font-weight: bold")
            self.window.addPoiManual_label.setText('Add {}'.format(poi) + ' to {}'.format(item) + ' Through Manual Input')
            # display poi information
            name, description, poi, output = getCurrentPlugin(item)
            self.window.dpmPluginName_lineEdit.setText(name)
            self.window.dpmPluginDesc_lineEdit.setText(description)
            self.window.dpmOutName_lineEdit.setText(output['name'])
            self.window.dpmOutFuncName_lineEdit.setText(output['functionName'])
            self.window.dpmOutFuncSource_lineEdit.setText(output['functionSource'])
            # change save button text
            self.window.saveManualPlugin_button.setText('Update Plugin')
            # change clear button text
            self.window.clearManualPlugin_button.setText('De-Select Plugin')
            # display its pois
            self.displayPoiFromPlugin()
            # disable ability to add plugin through xml
            self.window.addPluginXml_frame.setDisabled(True)


    # Displays all pois associated with the clicked plugin
    def displayPoiFromPlugin(self):
        self.window.poiManagement_list.clear()
        if self.window.pluginManagement_list.currentItem():
            plugin = self.window.pluginManagement_list.currentItem().text()
            poiFromPlugin = getFilterPoi(plugin)
            poiType = self.window.addPoiType_dropdown.currentText()
            self.window.addPoiManual_label.setText('Add {}'.format(poiType) + ' to {}'.format(plugin) + ' Through Manual Input')

            pois = []
            poiType = poiType.lower()
            for i in range(len(poiFromPlugin[poiType])):
                pois.append(poiFromPlugin[poiType][i]['name'])
            self.window.poiManagement_list.addItems(pois)

    # ---- Following methods are for deleting a plugin or poi from the database in the management tab --------------

    # Provides the functionality to delete a plugin by right clicking on it
    def rightClickOnPlugin(self, point):
        # Infos about the node selected.
        index = self.window.pluginManagement_list.indexAt(point)

        if not index.isValid():
            return

        item = self.window.pluginManagement_list.itemAt(point)

        # We build the menu.
        menu = QtWidgets.QMenu()

        menu.addAction("Delete", self.showConfirmationDeletePlugin)

        menu.exec_(self.window.pluginManagement_list.mapToGlobal(point))

    # Deletes a plugin
    def callDeletePlugin(self):
        if self.window.pluginManagement_list.currentItem():
            plugin = self.window.pluginManagement_list.currentItem().text()
            deleteAPlugin(plugin)

            self.window.pluginManagement_list.clear()
            self.window.pluginSelection_dropdown.clear()

            self.populatePluginFields()
            self.deselectPlugin()

    # Provides functionality to delete a poi from a plugin by right clicking on it
    def rightClickOnPoi(self, point):
        # Infos about the node selected.
        index = self.window.poiManagement_list.indexAt(point)

        if not index.isValid():
            return

        item = self.window.poiManagement_list.itemAt(point)

        # We build the menu.
        menu = QtWidgets.QMenu()

        menu.addAction("Delete", self.showConfirmationDeletePoi)

        menu.exec_(self.window.poiManagement_list.mapToGlobal(point))

    # Deletes a poi from the specified plugin
    def callDeletePoiFromPlugin(self):
        if self.window.poiManagement_list.currentItem():
            poi = self.window.poiManagement_list.currentItem().text()
            plugin = self.window.pluginManagement_list.currentItem().text()

            pluginDict = getCurrentPluginInfo(plugin)
            modifiedPlugin = removePoiFromPlugin(pluginDict, poi)

            deleteAPoiFromPlugin(plugin, modifiedPlugin)
            self.window.poiManagement_list.clear()
            self.displayPoiFromPlugin()

    # ---- Following methods are for calling and showing the different windows in the management tab -----------------

    # Show the confirmation window when deleting a plugin
    def showConfirmationDeletePlugin(self):
        name = self.window.pluginManagement_list.currentItem().text()
        choice = QMessageBox.question(self, 'Warning',
                                      "Are you sure you want to delete plugin: {}?".format(name),
                                      QMessageBox.Yes | QMessageBox.No)
        if choice == QMessageBox.Yes:
            self.callDeletePlugin()

    # Show the confirmation window when deleting a poi
    def showConfirmationDeletePoi(self):
        poi = self.window.poiManagement_list.currentItem().text()
        plugin = self.window.pluginManagement_list.currentItem().text()
        choice = QMessageBox.question(self, 'Warning',
                                      "Are you sure you want to delete poi {} ".format(poi) + "from: {}?".format(plugin),
                                      QMessageBox.Yes | QMessageBox.No)
        if choice == QMessageBox.Yes:
            self.callDeletePoiFromPlugin()

    # Open up file explorer to select a file for Plugin predefined line edit
    def showFileExplorer(self):
        name, _ = QtWidgets.QFileDialog.getOpenFileName(self, 'Open File')
        self.window.dpmPluginStructure_lineEdit.setText(name)

    # Open up file explorer to select a file for Poi predefined line edit
    def showFileExplorer_predefined(self):
        name, _ = QtWidgets.QFileDialog.getOpenFileName(self, 'Open File')
        self.window.dpoimPredefined_lineEdit.setText(name)

    # ---- Following methods are for misc. stuff in the management tab --------------------------------------------

    def callAddPoiToPlugin(self):
        try:
            addPoiToPlugin(self, self.window.addPoiName_lineEdit.text(),
                           self.window.addPoiType_dropdown.currentText(),
                           self.window.pluginManagement_list.currentItem().text())
            self.displayPoiFromPlugin()
        except:
            QMessageBox.question(self, "Error: Invlaid Input",
                                 "You must have a plugin selected",
                                 QMessageBox.Ok)
        self.window.addPoiName_lineEdit.clear()

    def callAddPoiToPluginXml(self):
        try:
            addPoiToPluginXml(self, self.window.dpoimPredefined_lineEdit.text(),
                              self.window.pluginManagement_list.currentItem().text())
            self.displayPoiFromPlugin()
        except:
            QMessageBox.question(self, "Error: Invlaid Input",
                                 "You must have a plugin selected",
                                 QMessageBox.Ok)
        self.window.dpoimPredefined_lineEdit.clear()

# ------------------------------------------------ MAIN ---------------------------------------------------------------

def main():
    app = QtWidgets.QApplication(sys.argv)
    application = ApplicationWindow()
    application.show()
    sys.exit(app.exec_())


if __name__ == "__main__":
    main()<|MERGE_RESOLUTION|>--- conflicted
+++ resolved
@@ -151,12 +151,8 @@
         self.window.pluginManagement_list.customContextMenuRequested.connect(self.rightClickOnPlugin)
 
         # Clicking on the save func button will save the given func name to the checked plugins
-<<<<<<< HEAD
-        #self.window.saveFunc_button.clicked.connect(self.callAddFuncToPlugin)
-=======
         self.window.savePoi_button.clicked.connect(self.callAddPoiToPlugin)
         self.window.savePredefPoi_button.clicked.connect(self.callAddPoiToPluginXml)
->>>>>>> b3aec479
 
         # When changing POI type in the drop down will update which types are displayed
         self.window.addPoiType_dropdown.currentIndexChanged.connect(self.displayPoiFromPlugin)
@@ -480,8 +476,15 @@
             items = []
             for i in range(self.window.poi_list.count()):
                 items.append(self.window.poi_list.item(i).text())
-            path = getCurrentFilePath()
+            # test by hardcoding two known functions
+            items.append("sym.secret_stuff")
+            items.append("sym.even_more_secret")
+
+            path = getCurrentFilePath().strip()
+            print(path)
             dynamic = dynamicAnalysis(path, items)
+            # print(dynamic)
+            # print(self.window.poi_list.item(i).text())
             for j in range(len(dynamic)):
                 self.window.radareConsoleOut_text.append(dynamic[j])
 
