--- conflicted
+++ resolved
@@ -92,6 +92,9 @@
 
         # returns the searched elements in the poi list
         self.window.poiManagementSeach_lineEdit.returnPressed.connect(self.callSearchPoiM)
+
+        # ---- Comment Functionality ---------------------------------
+        self.window.poi_list.currentItemChanged.connect(self.callHighlightTable)
 
         # ---- Filters ---------------------------------
         # When changing POI type in the drop down will update whats displayed
@@ -384,15 +387,12 @@
     def callSearchPoiM(self):
         searchPoiM(str(self.window.poiManagementSeach_lineEdit.text()), self.window.poiManagement_list)
 
-<<<<<<< HEAD
-=======
     def callHighlightTable(self):
         try:
             highlightTable(self.window.poi_list.currentItem().text(), self.window.POI_tableWidget)
         except AttributeError:
             pass
 
->>>>>>> 415dd051
     # Takes input from user and passes it to the terminal
     def inputCommand(self):
         cmd_in = str(self.window.radareConsoleIn_lineEdit.text())
@@ -530,6 +530,7 @@
                           self.window.dpmOutFuncSource_lineEdit)
 
 
+
 def main():
     app = QtWidgets.QApplication(sys.argv)
     application = ApplicationWindow()
