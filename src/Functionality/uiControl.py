--- conflicted
+++ resolved
@@ -168,11 +168,7 @@
         self.window.clearXMLPlugin_button.clicked.connect(self.newXMLPluginTemplate)
 
         # Clicking on the delete button while a plugin is selected on the management plugin box will delete it
-<<<<<<< HEAD
         # self.window.dpmDelete_button.clicked.connect(self.deletePlugin)
-=======
-        self.window.dpmDelete_button.clicked.connect(self.callDeletePlugin)
->>>>>>> caf0cd94
 
         # Clicking on a poi inside the list will show a detailed view of it
         # self.window.poiManagement_list.itemClicked.connect(self.displayPoiFromPlugin)
@@ -203,12 +199,9 @@
 
         # We build the menu.
         menu = QtWidgets.QMenu()
-<<<<<<< HEAD
-        menu.addAction("Delete", self.deleteProject)
-=======
+
         # menu.addAction("Delete", self.deleteProject)
         menu.addAction("Delete", self.showConfirmationDeleteProject)
->>>>>>> caf0cd94
 
         menu.exec_(self.window.projectNavigator_tree.mapToGlobal(point))
 
@@ -877,13 +870,10 @@
         self.ui = NOutputWindow()
         self.ui.show()
 
-<<<<<<< HEAD
-=======
     # Shows confirmation to delete project
     def showConfirmationDeleteProject(self):
         self.callDeleteProject()
 
->>>>>>> caf0cd94
     # Shows ErrFile window
     def showErrFile(self):
         self.windowEF = ErrFile()
