--- conflicted
+++ resolved
@@ -124,7 +124,6 @@
                 return p
 
 
-<<<<<<< HEAD
 # ---- Getters for the database (Gets appropriate data based on request) --------------------------------------
 
 
@@ -144,8 +143,6 @@
         plugins.append(p.get('name'))
     return plugins
 
-=======
->>>>>>> 17be45c1
 # Gets the path of the current project's file
 def getCurrentFilePath():
     for c in current_db.find():
