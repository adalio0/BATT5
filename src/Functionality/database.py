--- conflicted
+++ resolved
@@ -406,26 +406,6 @@
                                     parameters = []
                                     local = []
                                     returnVal = []
-<<<<<<< HEAD
-                                    counter =len(valueDict)
-                                    print(counter)
-                                    for j in range(counter):
-                                        print("also get here")
-                                        print(j)
-                                        print(valueDict[j]['argNum'])
-                                        #if counter2 >=0:
-                                        try:
-                                            for k in range(valueDict[j]['argNum']):
-                                                print(valueDict[j])
-                                                info = {
-                                                    'name': valueDict[j]['argName'][k],
-                                                    'type': valueDict[j]['argType'][k],
-                                                    'value': valueDict[j]['argVal'][k]
-                                                }
-                                                parameters.append(info)
-                                        except IndexError:
-                                            continue
-=======
                                     for j in range(len(valueDict)):
                                         try:
                                             for k in range(valueDict[j]['argNum']):
@@ -442,7 +422,6 @@
                                         except:
                                             continue
 
->>>>>>> ef7edf91
                                     try:
                                         for j in range(len(valueDict)):
                                             for k in range(valueDict[j]['locNum']):
