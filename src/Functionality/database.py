import pymongo
import base64

# Initializes the connection with our local database
client = pymongo.MongoClient("mongodb://localhost:27017")
db = client['project_data']
project_db = db['project']
binary_db = db['binary']
static_db = db['static']
results_db = db['results']
function_db = db['function']
string_db = db['string']
variable_db = db['variable']
dll_db = db['dll']
# packet_protocols_db = db['packet_protocols']
struct_db = db['struct']
db_1 = client['current_project']
current_db = db_1['current']

db_2 = client['plugin_data']
plugin_db = db_2['plugins']

# Checks if static analysis has been performed on the current selected project
def checkStatic():
    flag = ''
    for c in current_db.find():
        for p in project_db.find():
            if p['_id'] == c.get('id'):
                flag = p.get('static_analysis', {}).get('performed')
    return flag

def setWindowTitle():
    for c in current_db.find():
        for p in project_db.find():
            if p['_id'] == c.get('id'):
                return p['name']
            else:
                return "BATT5"

def getFilterPoi(plugin):
    for p in plugin_db.find():
        if p['name'] == plugin:
            return p.get('pointOfInterest', {})


# ---- Setters for the database (sets the current project/plugin) --------------------------------------------


# Gets all the information of the current project from the database and sets it into the database
def setCurrentProject(selected):
    if selected:
        db_1.current.drop()
        item = selected[0].text(0)
        for p in project_db.find():
            if p['name'] == item:
                project_data = {
                    'id': p['_id']
                }
                current_outcome = current_db.insert_one(project_data)

    text = ""
    binaryPath = ""
    for c in current_db.find():
        for p in project_db.find():
            if p['_id'] == c.get('id'):
                for b in binary_db.find():
                    if b['_id'] == p.get('binary'):
                        text = "<font size=3> <b>Project Description</b>: " + p.get('description') + "<br><br>"
                        text += "<b>Binary Properties</b>: <br>"
                        text += "<b>" + "File" + "</b>: " + b.get('file') + "<br>"
                        text += "<b>" + "Os" + "</b>: " + b.get('os') + "<br>"
                        text += "<b>" + "Binary" + "</b>: " + b.get('binary') + "<br>"
                        text += "<b>" + "Machine" + "</b>: " + b.get('machine') + "<br>"
                        text += "<b>" + "Class" + "</b>: " + b.get('class') + "<br>"
                        text += "<b>" + "Bits" + "</b>: " + b.get('bits') + "<br>"
                        text += "<b>" + "Language" + "</b>: " + b.get('language') + "<br>"
                        text += "<b>" + "Canary" + "</b>: " + b.get('canary') + "<br>"
                        text += "<b>" + "Crypto" + "</b>: " + b.get('crypto') + "<br>"
                        text += "<b>" + "Nx" + "</b>: " + b.get('nx') + "<br>"
                        text += "<b>" + "Pic" + "</b>: " + b.get('pic') + "<br>"
                        text += "<b>" + "Relocs" + "</b>: " + b.get('relocs') + "<br>"
                        text += "<b>" + "Relro" + "</b>: " + b.get('relro') + "<br>"
                        text += "<b>" + "Stripped" + "</b>: " + b.get('stripped') + "<br> </font>"
                        binaryPath = b.get('file')

    return text, binaryPath

# ---- Getters for the database (Gets appropriate data based on request) --------------------------------------

# Gets all of the projects that were created from the database
def getProjects():
    # deleteDatabase()
    projects = []
    for p in project_db.find():
        projects.append(p.get('name'))
    return projects

# Gets all the current plugins for the project
def getPlugins():
    # deletePluginDatabase()
    plugins = []
    for p in plugin_db.find():
        plugins.append(p.get('name'))
    return plugins

# Get the current selected plugin and sets the current plugin in the database
def getCurrentPlugin(selected):
    name = ''
    description = ''
    pointOfInterest = ''
    output = ''
    if selected:
        for p in plugin_db.find():
            if p['name'] == selected:
                name = p['name']
                description = p['description']
                pointOfInterest = p['pointOfInterest']
                output = p['output']
    return name, description, pointOfInterest, output


def getCurrentPluginInfo(selected):
    if selected:
        for p in plugin_db.find():
            if p['name'] == selected:
                return p


<<<<<<< HEAD
=======
# ---- Getters for the database (Gets appropriate data based on request) --------------------------------------

>>>>>>> 61c239dc
# Gets the path of the current project's file
def getCurrentFilePath():
    for c in current_db.find():
        for p in project_db.find():
            if p['_id'] == c.get('id'):
                for b in binary_db.find():
                    if b['_id'] == p.get('binary'):
                        return b.get('file')


# Gets the appropriate database
def getAppropriatePoi(poi):
    if poi == "Extract All":
        return [function_db, string_db, variable_db, dll_db, struct_db]
    elif poi == "Function":
        return function_db
    elif poi == "String":
        return string_db
    elif poi == "Variable":
        return variable_db
    elif poi == "DLL":
        return dll_db
    elif poi == "Struct":
        return struct_db


# Displays specific POI in the Analysis box
def getPoi(poi):
    entries = []
    for c in current_db.find():
        for p in project_db.find():
            if p['_id'] == c.get('id'):
                for s in static_db.find():
                    if s['_id'] == p.get('static_analysis', {}).get('01'):
                        for r in results_db.find():
                            if r['_id'] == s.get('results').get('01'):
                                database = getAppropriatePoi(poi)
                                for d in database.find():
                                    if r['_id'] == d.get('results_id'):
                                        content = d.get('data')
                                        try:
                                            entries.append(content)
                                        except TypeError:
                                            pass
    return entries


# Display all POI in the Analysis box
def getAllPoi(poi):
    data = []
    functions = []
    strings = []
    variables = []
    dlls = []
    structs = []
    for c in current_db.find():
        for p in project_db.find():
            if p['_id'] == c.get('id'):
                for s in static_db.find():
                    if s['_id'] == p.get('static_analysis', {}).get('01'):
                        for r in results_db.find():
                            if r['_id'] == s.get('results').get('01'):
                                database = getAppropriatePoi(poi)
                                for i in range(len(database)):
                                    for d in database[i].find():
                                        if r['_id'] == d.get('results_id'):
                                            content = d.get('data')
                                            try:
                                                data.append(content)
                                            except TypeError:
                                                pass
                                    if i == 0:
                                        functions.append(data)
                                    elif i == 1:
                                        strings.append(data)
                                    elif i == 2:
                                        variables.append(data)
                                    elif i == 3:
                                        dlls.append(data)
                                    elif i == 4:
                                        structs.append(data)
                                    data = []

    return functions[0], strings[0], variables[0], dlls[0], structs[0]

def getComment(poiName, dropText, commentBox):
    database = getAppropriatePoi(dropText)
    if dropText == 'Extract All':
        for i in range(len(database)):
            for d in database[i].find():
                if poiName == d.get('name'):
                    commentBox.setText(d.get('comment'))
                    if d.get('comment'):
                        return 1

    else:
        for d in database.find():
            if poiName == d.get('name'):
                commentBox.setText(d.get('comment'))
                if d.get('comment'):
                    return 1

def getPoisFromPlugin(plugin):
    pois = []
    for p in plugin_db.find():
        if plugin == p.get('name'):
            for i in range(len(p['pointOfInterest']['function'])):
                pois.append(p['pointOfInterest']['function'][i]['name'])

            for i in range(len(p['pointOfInterest']['string'])):
                pois.append(p['pointOfInterest']['string'][i]['name'])

            for i in range(len(p['pointOfInterest']['variable'])):
                pois.append(p['pointOfInterest']['variable'][i]['name'])

            for i in range(len(p['pointOfInterest']['dll'])):
                pois.append(p['pointOfInterest']['dll'][i]['name'])
    return pois


# ---- Methods that save/insert data into the database -----------------------------------------------

# Gets and saves the created plugin into the database
def savePlugin(plugin):
    plugin_db.insert_one(plugin)


def updatePlugin(plugin, name):
    plugin_db.find_one_and_delete(
        {'name': name}
    )
    plugin_db.insert_one(plugin)


def saveComment(comment, poiName, dropText):
    database = getAppropriatePoi(dropText)
    if dropText == 'Extract All':
        for i in range(len(database)):
            database[i].find_one_and_update(
                {'name': poiName},
                {'$set': {'comment': comment}},
                upsert=False)
    else:
        database.find_one_and_update(
            {'name': poiName},
            {'$set': {'comment': comment}},
            upsert=False)


# Gets and saves Static Analysis results into database TODO: Take care of the overflow stuff?
def saveStatic(poi):
    for c in current_db.find():
        for p in project_db.find():
            if p['_id'] == c.get('id'):
                for s in static_db.find():
                    if s['_id'] == p.get('static_analysis', {}).get('01'):
                        project_db.find_one_and_update(
                            {'_id': c['id']},
                            {'$set': {'static_analysis': {'performed': True, '01': s['_id']}}}, upsert=True)
                        for r in results_db.find():
                            if r['_id'] == s.get('results').get('01'):
                                # SAVE FUNCTIONS
                                for i in range(len(poi[0])):
                                    function = {
                                        'results_id': r['_id'],
                                        'name': poi[0][i]['name'],
                                        'comment': '',
                                        'data': poi[0][i]
                                    }
                                    try:
                                        function_outcome = function_db.insert_one(function)
                                    except OverflowError:
                                        pass

                                    results_db.find_one_and_update(
                                        {'_id': s['_id']},
                                        {'$push': {'function': {str(i): function['_id']}}}, upsert=True)

                                # SAVE STRINGS
                                for i in range(len(poi[1])):
                                    string = {
                                        'results_id': r['_id'],
                                        'name': poi[1][i]['string'],
                                        'comment': '',
                                        'data': poi[1][i]
                                    }
                                    try:
                                        string_outcome = string_db.insert_one(string)
                                    except OverflowError:
                                        pass

                                    results_db.find_one_and_update(
                                        {'_id': s['_id']},
                                        {'$push': {'string': {str(i): string['_id']}}}, upsert=True)

                                # SAVE SP VARIABLES
                                for i in range(len(poi[2]['sp'])):
                                    variable = {
                                        'results_id': r['_id'],
                                        'name': poi[2]['sp'][i]['name'],
                                        'comment': '',
                                        'data': poi[2]['sp'][i]
                                    }
                                    try:
                                        variable_outcome = variable_db.insert_one(variable)
                                    except OverflowError:
                                        pass

                                    results_db.find_one_and_update(
                                        {'_id': s['_id']},
                                        {'$push': {'variable': {str(i): variable['_id']}}}, upsert=True)

                                # SAVE BP VARIABLES
                                for i in range(len(poi[2]['bp'])):
                                    variable = {
                                        'results_id': r['_id'],
                                        'name': poi[2]['bp'][i]['name'],
                                        'comment': '',
                                        'data': poi[2]['bp'][i]
                                    }
                                    try:
                                        variable_outcome = variable_db.insert_one(variable)
                                    except OverflowError:
                                        pass

                                    results_db.find_one_and_update(
                                        {'_id': s['_id']},
                                        {'$push': {'variable': {str(i): variable['_id']}}}, upsert=True)

                                # SAVE REG VARIABLES
                                for i in range(len(poi[2]['reg'])):
                                    variable = {
                                        'results_id': r['_id'],
                                        'name': poi[2]['reg'][i]['name'],
                                        'comment': '',
                                        'data': poi[2]['reg'][i]
                                    }
                                    try:
                                        variable_outcome = variable_db.insert_one(variable)
                                    except OverflowError:
                                        pass

                                    results_db.find_one_and_update(
                                        {'_id': s['_id']},
                                        {'$push': {'variable': {str(i): variable['_id']}}}, upsert=True)

                                # SAVE DLLs
                                for i in range(len(poi[3])):
                                    dll = {
                                        'results_id': r['_id'],
                                        'name': poi[3][i]['name'],
                                        'comment': '',
                                        'data': poi[3][i]
                                    }
                                    try:
                                        dll_outcome = dll_db.insert_one(dll)
                                    except OverflowError:
                                        pass

                                    results_db.find_one_and_update(
                                        {'_id': s['_id']},
                                        {'$push': {'dll': {str(i): dll['_id']}}}, upsert=True)

                                # SAVE PACKET PROTOCOLS
                                # TODO

                                # SAVE STRUCTS
                                for i in range(len(poi[4])):
                                    struct = {
                                        'results_id': r['_id'],
                                        'name': poi[4][i]['type'],
                                        'comment': '',
                                        'data': poi[4][i]
                                    }
                                    try:
                                        struct_outcome = struct_db.insert_one(struct)
                                    except OverflowError:
                                        pass

                                    results_db.find_one_and_update(
                                        {'_id': s['_id']},
                                        {'$push': {'struct': {str(i): struct['_id']}}}, upsert=True)


# ---- Methods that help with deleting everything or a specific item in both the project and plugin database -------

# Deletes a project from the database
def deleteAProject(project):
    project_db.find_one_and_delete(
        {'name': project}
    )

# Deletes a project from the database
def deleteAPlugin(plugin):
    plugin_db.find_one_and_delete(
        {'name': plugin}
    )

# Deletes a poi from the plugin database
def deleteAPoiFromPlugin(name, plugin):
    plugin_db.find_one_and_delete(
        {'name': name}
    )
    plugin_db.insert_one(plugin)

# Delete EVERYTHING from project
def deleteDatabase():
    db.project.drop()
    db.binary.drop()
    db.static.drop()
    db.results.drop()
    db.function.drop()
    db.string.drop()
    db.variable.drop()
    db.dll.drop()

# Delete EVERYTHING from plugins
def deletePluginDatabase():
    db_2.plugins.drop()<|MERGE_RESOLUTION|>--- conflicted
+++ resolved
@@ -20,6 +20,7 @@
 db_2 = client['plugin_data']
 plugin_db = db_2['plugins']
 
+
 # Checks if static analysis has been performed on the current selected project
 def checkStatic():
     flag = ''
@@ -29,6 +30,7 @@
                 flag = p.get('static_analysis', {}).get('performed')
     return flag
 
+
 def setWindowTitle():
     for c in current_db.find():
         for p in project_db.find():
@@ -36,6 +38,7 @@
                 return p['name']
             else:
                 return "BATT5"
+
 
 def getFilterPoi(plugin):
     for p in plugin_db.find():
@@ -87,6 +90,7 @@
 
 # ---- Getters for the database (Gets appropriate data based on request) --------------------------------------
 
+
 # Gets all of the projects that were created from the database
 def getProjects():
     # deleteDatabase()
@@ -95,6 +99,7 @@
         projects.append(p.get('name'))
     return projects
 
+
 # Gets all the current plugins for the project
 def getPlugins():
     # deletePluginDatabase()
@@ -102,6 +107,7 @@
     for p in plugin_db.find():
         plugins.append(p.get('name'))
     return plugins
+
 
 # Get the current selected plugin and sets the current plugin in the database
 def getCurrentPlugin(selected):
@@ -126,11 +132,6 @@
                 return p
 
 
-<<<<<<< HEAD
-=======
-# ---- Getters for the database (Gets appropriate data based on request) --------------------------------------
-
->>>>>>> 61c239dc
 # Gets the path of the current project's file
 def getCurrentFilePath():
     for c in current_db.find():
@@ -216,6 +217,7 @@
 
     return functions[0], strings[0], variables[0], dlls[0], structs[0]
 
+
 def getComment(poiName, dropText, commentBox):
     database = getAppropriatePoi(dropText)
     if dropText == 'Extract All':
@@ -232,6 +234,7 @@
                 commentBox.setText(d.get('comment'))
                 if d.get('comment'):
                     return 1
+
 
 def getPoisFromPlugin(plugin):
     pois = []
@@ -423,11 +426,13 @@
         {'name': project}
     )
 
+
 # Deletes a project from the database
 def deleteAPlugin(plugin):
     plugin_db.find_one_and_delete(
         {'name': plugin}
     )
+
 
 # Deletes a poi from the plugin database
 def deleteAPoiFromPlugin(name, plugin):
@@ -435,6 +440,7 @@
         {'name': name}
     )
     plugin_db.insert_one(plugin)
+
 
 # Delete EVERYTHING from project
 def deleteDatabase():
@@ -447,6 +453,7 @@
     db.variable.drop()
     db.dll.drop()
 
+
 # Delete EVERYTHING from plugins
 def deletePluginDatabase():
     db_2.plugins.drop()