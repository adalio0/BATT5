--- conflicted
+++ resolved
@@ -124,30 +124,6 @@
                 return p
 
 
-<<<<<<< HEAD
-=======
-# ---- Getters for the database (Gets appropriate data based on request) --------------------------------------
-
-
-# Gets all of the projects that were created from the database
-def getProjects():
-    #deleteDatabase()
-    projects = []
-    for p in project_db.find():
-        projects.append(p.get('name'))
-    return projects
-
-
-# Gets all the current plugins for the project
-def getPlugins():
-    # deletePluginDatabase()
-    plugins = []
-    for p in plugin_db.find():
-        plugins.append(p.get('name'))
-    return plugins
-
-
->>>>>>> 695a5fb8
 # Gets the path of the current project's file
 def getCurrentFilePath():
     for c in current_db.find():
