import pymongo
import base64

# Initializes the connection with our local database
client = pymongo.MongoClient("mongodb://localhost:27017")
db = client['project_data']
project_db = db['project']
binary_db = db['binary']
static_db = db['static']
results_db = db['results']
function_db = db['function']
string_db = db['string']
variable_db = db['variable']
dll_db = db['dll']
db_1 = client['current_project']
current_db = db_1['current']

db_2 = client['plugin_data']
plugin_db = db_2['plugins']


# Checks if static analysis has been performed on the current selected project
def checkStatic():
    flag = ''
    for c in current_db.find():
        for p in project_db.find():
            if p['_id'] == c.get('id'):
                flag = p.get('static_analysis', {}).get('performed')
    return flag

# ---- Setters for the database (sets the current project/plugin) --------------------------------------------


# Gets all the information of the current project from the database and sets it into the database
def setCurrentProject(selected):
    if selected:
        db_1.current.drop()
        item = selected[0].text(0)
        for p in project_db.find():
            if p['name'] == item:
                project_data = {
                    'id': p['_id']
                }
                current_outcome = current_db.insert_one(project_data)

    text = ""
    binaryPath = ""
    for c in current_db.find():
        for p in project_db.find():
            if p['_id'] == c.get('id'):
                for b in binary_db.find():
                    if b['_id'] == p.get('binary'):
                        text = "<font size=3> <b>Project Description</b>: " + p.get('description') + "<br><br>"
                        text += "<b>Binary Properties</b>: <br>"
                        text += "<b>" + "File" + "</b>: " + b.get('file') + "<br>"
                        text += "<b>" + "Os" + "</b>: " + b.get('os') + "<br>"
                        text += "<b>" + "Binary" + "</b>: " + b.get('binary') + "<br>"
                        text += "<b>" + "Machine" + "</b>: " + b.get('machine') + "<br>"
                        text += "<b>" + "Class" + "</b>: " + b.get('class') + "<br>"
                        text += "<b>" + "Bits" + "</b>: " + b.get('bits') + "<br>"
                        text += "<b>" + "Language" + "</b>: " + b.get('language') + "<br>"
                        text += "<b>" + "Canary" + "</b>: " + b.get('canary') + "<br>"
                        text += "<b>" + "Crypto" + "</b>: " + b.get('crypto') + "<br>"
                        text += "<b>" + "Nx" + "</b>: " + b.get('nx') + "<br>"
                        text += "<b>" + "Pic" + "</b>: " + b.get('pic') + "<br>"
                        text += "<b>" + "Relocs" + "</b>: " + b.get('relocs') + "<br>"
                        text += "<b>" + "Relro" + "</b>: " + b.get('relro') + "<br>"
                        text += "<b>" + "Stripped" + "</b>: " + b.get('stripped') + "<br> </font>"
                        binaryPath = b.get('file')

    return text, binaryPath


# Get the current selected plugin and sets the current plugin in the database
def getCurrentPlugin(selected):
    name = ''
    description = ''
    pointOfInterest = ''
    output = ''
    if selected:
        for p in plugin_db.find():
            if p['name'] == selected:
                name = p['name']
                description = p['description']
                pointOfInterest = p['pointOfInterest']
                output = p['output']
    return name, description, pointOfInterest, output

def getCurrentPluginInfo(selected):
    if selected:
        for p in plugin_db.find():
            if p['name'] == selected:
                return p


# ---- Getters for the database (Gets appropriate data based on request) --------------------------------------


# Gets all of the projects that were created from the database
def getProjects():
    # deleteDatabase()
    projects = []
    for p in project_db.find():
        projects.append(p.get('name'))
    return projects


# Gets all the current plugins for the project
def getPlugins():
    # deletePluginDatabase()
    plugins = []
    for p in plugin_db.find():
        plugins.append(p.get('name'))
    return plugins


# Gets the path of the current project's file
def getCurrentFilePath():
    for c in current_db.find():
        for p in project_db.find():
            if p['_id'] == c.get('id'):
                for b in binary_db.find():
                    if b['_id'] == p.get('binary'):
                        return b.get('file')


# Gets the appropriate database
def getAppropriatePoi(poi):
    if poi == "Extract All":
        return [function_db, string_db, variable_db, dll_db]
    elif poi == "Function":
        return function_db
    elif poi == "String":
        return string_db
    elif poi == "Variable":
        return variable_db
    elif poi == "DLL":
        return dll_db


# Displays specific POI in the Analysis box
def getPoi(poi):
    entries = []
    for c in current_db.find():
        for p in project_db.find():
            if p['_id'] == c.get('id'):
                for s in static_db.find():
                    if s['_id'] == p.get('static_analysis', {}).get('01'):
                        for r in results_db.find():
                            if r['_id'] == s.get('results').get('01'):
                                database = getAppropriatePoi(poi)
                                for d in database.find():
                                    if r['_id'] == d.get('results_id'):
                                        content = d.get('data')
                                        try:
                                            entries.append(content)
                                        except TypeError:
                                            pass
    return entries


# Display all POI in the Analysis box
def getAllPoi(poi):
    data = []
    functions = []
    strings = []
    variables = []
    dlls = []
    for c in current_db.find():
        for p in project_db.find():
            if p['_id'] == c.get('id'):
                for s in static_db.find():
                    if s['_id'] == p.get('static_analysis', {}).get('01'):
                        for r in results_db.find():
                            if r['_id'] == s.get('results').get('01'):
                                database = getAppropriatePoi(poi)
                                for i in range(len(database)):
                                    for d in database[i].find():
                                        if r['_id'] == d.get('results_id'):
                                            content = d.get('data')
                                            try:
                                                data.append(content)
                                            except TypeError:
                                                pass
                                    if i == 0:
                                        functions.append(data)
                                    elif i == 1:
                                        strings.append(data)
                                    elif i == 2:
                                        variables.append(data)
                                    elif i == 3:
                                        dlls.append(data)
                                    data = []
    return functions[0], strings[0], variables[0], dlls[0]

def getComment(poiName, dropText, commentBox):
    database = getAppropriatePoi(dropText)
    if dropText == 'Extract All':
        for i in range(len(database)):
            for d in database[i].find():
                if poiName == d.get('name'):
                    commentBox.setText(d.get('comment'))
    else:
        for d in database.find():
            if poiName == d.get('name'):
                commentBox.setText(d.get('comment'))

# ---- Methods that save/insert data into the database -----------------------------------------------

# Gets and saves the created plugin into the database
def savePlugin(plugin):
    plugin_db.insert_one(plugin)

<<<<<<< HEAD
def updatePlugin(plugin, name):
    plugin_db.find_one_and_delete(
        {'name': name}
    )
    plugin_db.insert_one(plugin)

def saveComment(comment, poi, dropText, table, ):
=======
def saveComment(comment, poiName, dropText):
    database = getAppropriatePoi(dropText)
>>>>>>> fe43d878
    if dropText == 'Extract All':
        for i in range(len(database)):
            database[i].find_one_and_update(
                {'name': poiName},
                {'$set': {'comment': comment}},
                upsert=False)
    else:
        database.find_one_and_update(
            {'name': poiName},
            {'$set': {'comment': comment}},
            upsert=False)

# Gets and saves Static Analysis results into database TODO: Take care of the overflow stuff?
def saveStatic(poi):
    for c in current_db.find():
        for p in project_db.find():
            if p['_id'] == c.get('id'):
                for s in static_db.find():
                    if s['_id'] == p.get('static_analysis', {}).get('01'):
                        project_db.find_one_and_update(
                            {'_id': c['id']},
                            {'$set': {'static_analysis': {'performed': True, '01': s['_id']}}}, upsert=True)
                        for r in results_db.find():
                            if r['_id'] == s.get('results').get('01'):
                                for i in range(len(poi[0])):
                                    function = {
                                        'results_id': r['_id'],
                                        'name': poi[0][i]['name'],
                                        'comment': '',
                                        'data': poi[0][i]
                                    }
                                    try:
                                        function_outcome = function_db.insert_one(function)
                                    except OverflowError:
                                        pass

                                    results_db.find_one_and_update(
                                        {'_id': s['_id']},
                                        {'$push': {'function': {str(i): function['_id']}}}, upsert=True)

                                for i in range(len(poi[1])):
                                    string = {
                                        'results_id': r['_id'],
                                        'name': poi[1][i]['string'],
                                        'comment': '',
                                        'data': poi[1][i]
                                    }
                                    try:
                                        string_outcome = string_db.insert_one(string)
                                    except OverflowError:
                                        pass

                                    results_db.find_one_and_update(
                                        {'_id': s['_id']},
                                        {'$push': {'string': {str(i): string['_id']}}}, upsert=True)

                                for i in range(len(poi[2]['sp'])):
                                    variable = {
                                        'results_id': r['_id'],
                                        'name': poi[2]['sp'][i]['name'],
                                        'comment': '',
                                        'data': poi[2]['sp'][i]
                                    }
                                    try:
                                        variable_outcome = variable_db.insert_one(variable)
                                    except OverflowError:
                                        pass

                                    results_db.find_one_and_update(
                                        {'_id': s['_id']},
                                        {'$push': {'variable': {str(i): variable['_id']}}}, upsert=True)

                                for i in range(len(poi[3])):
                                    dll = {
                                        'results_id': r['_id'],
                                        'name': poi[3][i]['name'],
                                        'comment': '',
                                        'data': poi[3][i]
                                    }
                                    try:
                                        dll_outcome = dll_db.insert_one(dll)
                                    except OverflowError:
                                        pass

                                    results_db.find_one_and_update(
                                        {'_id': s['_id']},
                                        {'$push': {'dll': {str(i): dll['_id']}}}, upsert=True)


# ---- Methods that help with deleting everything or a specific item in both the project and plugin database -------

# Deletes a project from the database
def deleteAProject(project):
    project_db.find_one_and_delete(
        {'name': project}
    )

# Deletes a project from the database
def deleteAPlugin(plugin):
    plugin_db.find_one_and_delete(
        {'name': plugin}
    )

# Delete EVERYTHING from project
def deleteDatabase():
    db.project.drop()
    db.binary.drop()
    db.static.drop()
    db.results.drop()
    db.function.drop()
    db.string.drop()
    db.variable.drop()
    db.dll.drop()


# Delete EVERYTHING from plugins
def deletePluginDatabase():
    db_2.plugins.drop()<|MERGE_RESOLUTION|>--- conflicted
+++ resolved
@@ -211,18 +211,15 @@
 def savePlugin(plugin):
     plugin_db.insert_one(plugin)
 
-<<<<<<< HEAD
 def updatePlugin(plugin, name):
     plugin_db.find_one_and_delete(
         {'name': name}
     )
     plugin_db.insert_one(plugin)
 
-def saveComment(comment, poi, dropText, table, ):
-=======
 def saveComment(comment, poiName, dropText):
     database = getAppropriatePoi(dropText)
->>>>>>> fe43d878
+
     if dropText == 'Extract All':
         for i in range(len(database)):
             database[i].find_one_and_update(
