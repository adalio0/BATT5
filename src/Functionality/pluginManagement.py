--- conflicted
+++ resolved
@@ -1,7 +1,5 @@
 from PyQt5.QtWidgets import QMessageBox
-
 from src.Functionality.poiManagement import *
-
 
 # ---------------- XML VALIDATION ----------------
 def validatePluginXML(filepath):
@@ -10,7 +8,6 @@
         return pluginSchema.is_valid(filepath)
     except:
         return 0
-
 
 # ---------------- XML CONVERSION ----------------
 def convertPluginXML(filepath):
@@ -25,7 +22,6 @@
         print('XML is invalid. (not xml or does not conform to schema)')
         # TODO display error window
         return 0
-
 
 # ---------------- MANUAL PLUGIN CONVERSION ----------------
 def convertPluginManual(name, desc, outName='', outFcnName='', outFcnSource=''):
@@ -46,7 +42,6 @@
         }
     }
     return plugDict
-
 
 # ---------------- FORMAT XML ----------------
 def formatPluginXml(pluginDict):
@@ -118,7 +113,6 @@
 
     return newPluginDict
 
-
 # ---------------- GUI ----------------
 
 def savePluginXML(dpmPluginStructure_lineEdit):
@@ -128,25 +122,18 @@
     else:
         savePlugin(pluginDict)
 
-
 def savePluginManual(self, dpmPluginName_lineEdit, dpmPluginDesc_lineEdit, dpmOutName_lineEdit, dpmOutFuncName_lineEdit,
                      dpmOutFuncSource_lineEdit):
     if dpmPluginName_lineEdit.text() == '' or dpmPluginDesc_lineEdit.text() == '':
-<<<<<<< HEAD
-        print('REQUIRED FIELDS NOT FILLED')
-        # TODO display error window
-=======
         QMessageBox.question(self, "Error Message: Missing Fields",
                              "All fields must be filled to in order to create or update a plugin",
                              QMessageBox.Ok)
->>>>>>> 5362978b
         return
     else:
         pluginDict = convertPluginManual(dpmPluginName_lineEdit.text(), dpmPluginDesc_lineEdit.text(),
                                          dpmOutName_lineEdit.text(), dpmOutFuncName_lineEdit.text(),
                                          dpmOutFuncSource_lineEdit.text())
         savePlugin(pluginDict)
-
 
 # ---------------- DATABASE ----------------
 def saveToDatabase(plugin):
