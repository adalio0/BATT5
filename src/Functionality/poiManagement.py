from PyQt5.QtWidgets import QMessageBox
from xmljson import parker as pk
import xml.etree.ElementTree as ET
import json
import xmlschema
from pathlib import Path
from src.Functionality.database import *


# ---------------- XML VALIDATION ----------------
def validatePoiXML(filepath):
    poiSchema = xmlschema.XMLSchema(Path(__file__).parents[1].as_posix() + '/Configurations/poiConfig.xsd')
    result = poiSchema.is_valid(filepath)
    return result

# ---------------- XML CONVERSION ----------------
def convertPoiXML(ui, filepath):
    if validatePoiXML(filepath):
        poiTree = ET.parse(filepath)
        poiRoot = poiTree.getroot()
        poiDict = json.loads(json.dumps(pk.data(poiRoot)))
        return poiDict
    else:
        print('invalid POI XML (does not conform to POI schema)')
        QMessageBox.question(ui, "Error: Invalid File",
                             "Provided file must be an XML that conforms to poiConfig,xsd (schema)",
                             QMessageBox.Ok)
        return 0

# ---------------- MANUAL POI CONVERSION ----------------
def convertPoiManual(name):
    PoiDict = {
        'name': name
    }
    return PoiDict

# ---------------- ADDING POIS TO PLUGINS ----------------
def appendPoiPlugin(pluginDict, poiDict, poiType):
    poiType = poiType.lower()
    pluginDict['pointOfInterest'][poiType].append(poiDict)
    return pluginDict

def appendPoiPluginXml(pluginDict, poiDict):

    # for poiType in pluginDict['pointOfInterest']:  # for every poi type in plugin
    #     # print(poiType)
    #     for poi in poiDict[poiType]:  # for every poi of this type in poiDict
    #         # print('   ', poi)
    #         if poi not in pluginDict['pointOfInterest'][poiType]:  # if not already contained
    #             pluginDict['pointOfInterest'][poiType].append(poi)  # append poi

    for poi in poiDict['function']:
        if poi not in pluginDict['pointOfInterest']['function']:
            pluginDict['pointOfInterest']['function'].append(poi)

    for poi in poiDict['string']:
        if poi not in pluginDict['pointOfInterest']['string']:
            pluginDict['pointOfInterest']['string'].append(poi)

    for poi in poiDict['variable']:
        if poi not in pluginDict['pointOfInterest']['variable']:
            pluginDict['pointOfInterest']['variable'].append(poi)

    for poi in poiDict['dll']:
        if poi not in pluginDict['pointOfInterest']['dll']:
            pluginDict['pointOfInterest']['dll'].append(poi)

    for poi in poiDict['struct']:
        if poi not in pluginDict['pointOfInterest']['struct']:
            pluginDict['pointOfInterest']['struct'].append(poi)

    return pluginDict

# ---------------- ADDING POIS TO PLUGINS ----------------
def removePoiFromPlugin(pluginDict, poiName):
    for i in range(len(pluginDict['pointOfInterest']['function'])):
        if pluginDict['pointOfInterest']['function'][i]['name'] == poiName:
            pluginDict['pointOfInterest']['function'].pop(i)
            return pluginDict

    for i in range(len(pluginDict['pointOfInterest']['string'])):
        if pluginDict['pointOfInterest']['string'][i]['name'] == poiName:
            pluginDict['pointOfInterest']['string'].pop(i)
            return pluginDict

    for i in range(len(pluginDict['pointOfInterest']['variable'])):
        if pluginDict['pointOfInterest']['variable'][i]['name'] == poiName:
            pluginDict['pointOfInterest']['variable'].pop(i)
            return pluginDict

    for i in range(len(pluginDict['pointOfInterest']['dll'])):
        if pluginDict['pointOfInterest']['dll'][i]['name'] == poiName:
            pluginDict['pointOfInterest']['dll'].pop(i)
            return pluginDict

    for i in range(len(pluginDict['pointOfInterest']['struct'])):
        if pluginDict['pointOfInterest']['struct'][i]['name'] == poiName:
            pluginDict['pointOfInterest']['struct'].pop(i)
            return pluginDict


# ---------------- FORMAT XML ----------------
def formatPoi(poiDict):
    newPoiDict = {
        'function': [],
        'string': [],
        'variable': [],
        'dll': [],
        'struct': [],
        'packetProtocol': []
    }
    poiTypes = ['function', 'string', 'variable', 'dll', 'packetProtocol', 'struct']
    for t in poiTypes:
        if t in poiDict:
            if len(poiDict[t]) == 1:
                newPoiDict[t] = [poiDict[t]]
            elif len(poiDict[t]) > 1:
                newPoiDict[t] = poiDict[t]

    return newPoiDict

# ---------------- GUI ----------------
def addPoiToPlugin(ui, poiName, poiType, pluginName):
    if poiName == '':
        QMessageBox.question(ui, "Error: Empty Field",
                             "The required field cannot be empty",
                             QMessageBox.Ok)
<<<<<<< HEAD
=======
        return 0
>>>>>>> ad7d2806
    poiDict = convertPoiManual(poiName)
    updatedPluginDict = appendPoiPlugin(getCurrentPluginInfo(pluginName), poiDict, poiType)
    updatePlugin(updatedPluginDict, pluginName)

<<<<<<< HEAD
    updatedPlugin = appendPoiPlugin(pluginDict, poiDict, poiType)
    updatePlugin(updatedPlugin, pluginName)

# ---------------- TESTING ----------------
=======
def addPoiToPluginXml(ui, filepath, pluginName):
    if filepath == '':
        QMessageBox.question(ui, "Error: Empty Field",
                             "The required field cannot be empty",
                             QMessageBox.Ok)
        return 0
    poiDict = convertPoiXML(ui, filepath)
    if poiDict == 0:
        return 0
    formatedPoiDict = formatPoi(poiDict)
    pluginDict = getCurrentPluginInfo(pluginName)
    updatedPluginDict = appendPoiPluginXml(pluginDict, formatedPoiDict)
    updatePlugin(updatedPluginDict, pluginName)
# ---------------- TESTING ----------------
>>>>>>> ad7d2806
<|MERGE_RESOLUTION|>--- conflicted
+++ resolved
@@ -125,20 +125,11 @@
         QMessageBox.question(ui, "Error: Empty Field",
                              "The required field cannot be empty",
                              QMessageBox.Ok)
-<<<<<<< HEAD
-=======
         return 0
->>>>>>> ad7d2806
     poiDict = convertPoiManual(poiName)
     updatedPluginDict = appendPoiPlugin(getCurrentPluginInfo(pluginName), poiDict, poiType)
     updatePlugin(updatedPluginDict, pluginName)
 
-<<<<<<< HEAD
-    updatedPlugin = appendPoiPlugin(pluginDict, poiDict, poiType)
-    updatePlugin(updatedPlugin, pluginName)
-
-# ---------------- TESTING ----------------
-=======
 def addPoiToPluginXml(ui, filepath, pluginName):
     if filepath == '':
         QMessageBox.question(ui, "Error: Empty Field",
@@ -152,5 +143,4 @@
     pluginDict = getCurrentPluginInfo(pluginName)
     updatedPluginDict = appendPoiPluginXml(pluginDict, formatedPoiDict)
     updatePlugin(updatedPluginDict, pluginName)
-# ---------------- TESTING ----------------
->>>>>>> ad7d2806
+# ---------------- TESTING ----------------