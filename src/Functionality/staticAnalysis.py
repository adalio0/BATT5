import r2pipe
import json
import re


def staticAnalysis(filePath):
    global infile
    infile = r2pipe.open(filePath)
    infile.cmd('aaa')
    return extract_all()


def functions_analysis():
    functions = infile.cmdj("afllj")
    return functions


def string_analysis():
    strings = infile.cmdj('izj')
    return strings


def variables_analysis():
<<<<<<< HEAD
    variable = infile.cmdj('afvdj')
=======
    variable = infile.cmd('afvd')
    # variable = json.loads(variable)
>>>>>>> 4765959b
    return variable


def dll_analysis():
    dlls = infile.cmdj('iij')
    return dlls


def extract_all():
    function = functions_analysis()
    string = string_analysis()
<<<<<<< HEAD
    variable = variables_analysis()
=======
    # variable = variables_analysis()
>>>>>>> 4765959b
    dll = dll_analysis()
    # return [function, string, variable, dll]
    return [function, string, dll]
    # return [function, string]<|MERGE_RESOLUTION|>--- conflicted
+++ resolved
@@ -21,12 +21,8 @@
 
 
 def variables_analysis():
-<<<<<<< HEAD
-    variable = infile.cmdj('afvdj')
-=======
     variable = infile.cmd('afvd')
     # variable = json.loads(variable)
->>>>>>> 4765959b
     return variable
 
 
@@ -38,11 +34,7 @@
 def extract_all():
     function = functions_analysis()
     string = string_analysis()
-<<<<<<< HEAD
-    variable = variables_analysis()
-=======
     # variable = variables_analysis()
->>>>>>> 4765959b
     dll = dll_analysis()
     # return [function, string, variable, dll]
     return [function, string, dll]
