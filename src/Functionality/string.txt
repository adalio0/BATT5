<<<<<<< HEAD
000 0x00003270 0x140004470  50 102 (.rdata) utf16le SYSTEM\CurrentControlSet\Services\Tcpip\Parameters
=======
[Strings]

Num Paddr      Vaddr      Len Size Section  Type  String

000 0x00003270 0x140004470  50 102 (.rdata) utf16le SYSTEM\CurrentControlSet\Services\Tcpip\Parameters
>>>>>>> afbc6b05

001 0x000032d8 0x1400044d8  10  22 (.rdata) utf16le DefaultTTL

002 0x000032f0 0x1400044f0   4  10 (.rdata) utf16le IPv4

003 0x00003300 0x140004500   4  10 (.rdata) utf16le IPv6

004 0x00003310 0x140004510  14  30 (.rdata) utf16le OutputEncoding

005 0x00003330 0x140004530   7  16 (.rdata) utf16le Unicode

006 0x00003340 0x140004540   4  10 (.rdata) utf16le Ansi

007 0x00003350 0x140004550   4  10 (.rdata) utf16le UTF8

008 0x00003360 0x140004560   5  12 (.rdata) utf16le UTF-8

009 0x000033d4 0x1400045d4   4   5 (.rdata) ascii RSDS

010 0x000033ec 0x1400045ec   8   9 (.rdata) ascii ping.pdb

011 0x000033f8 0x1400045f8   4   5 (.rdata) ascii GCTL

012 0x00003404 0x140004604   8   9 (.rdata) ascii .text$mn

013 0x00003418 0x140004618  11  12 (.rdata) ascii .text$mn$00

014 0x0000342c 0x14000462c   7   8 (.rdata) ascii .text$x

015 0x0000343c 0x14000463c  10  11 (.rdata) ascii .rdata$brc

016 0x00003450 0x140004650   8   9 (.rdata) ascii .idata$5

017 0x00003464 0x140004664   6   7 (.rdata) ascii .00cfg

018 0x00003474 0x140004674   8   9 (.rdata) ascii .CRT$XCA

019 0x00003488 0x140004688   9  10 (.rdata) ascii .CRT$XCAA

020 0x0000349c 0x14000469c   8   9 (.rdata) ascii .CRT$XCZ

021 0x000034b0 0x1400046b0   8   9 (.rdata) ascii .CRT$XIA

022 0x000034c4 0x1400046c4   9  10 (.rdata) ascii .CRT$XIAA

023 0x000034d8 0x1400046d8   8   9 (.rdata) ascii .CRT$XIY

024 0x000034ec 0x1400046ec   8   9 (.rdata) ascii .CRT$XIZ

025 0x00003500 0x140004700   6   7 (.rdata) ascii .gfids

026 0x00003510 0x140004710   6   7 (.rdata) ascii .rdata

027 0x00003520 0x140004720  13  14 (.rdata) ascii .rdata$zzzdbg

028 0x00003538 0x140004738   6   7 (.rdata) ascii .xdata

029 0x00003548 0x140004748   8   9 (.rdata) ascii .idata$2

030 0x0000355c 0x14000475c   8   9 (.rdata) ascii .idata$3

031 0x00003570 0x140004770   8   9 (.rdata) ascii .idata$4
<<<<<<< HEAD

032 0x00003585 0x140004785   7   8 (.rdata) ascii idata$6
=======

032 0x00003584 0x140004784   8   9 (.rdata) ascii .idata$6
>>>>>>> afbc6b05

033 0x00003598 0x140004798   5   6 (.rdata) ascii .data

034 0x000035a8 0x1400047a8   4   5 (.rdata) ascii .bss

035 0x000035b8 0x1400047b8   6   7 (.rdata) ascii .pdata

036 0x000035c8 0x1400047c8   8   9 (.rdata) ascii .rsrc$01

037 0x000035dc 0x1400047dc   8   9 (.rdata) ascii .rsrc$02
<<<<<<< HEAD

038 0x0000368c 0x14000488c   4   5 (.rdata) ascii \bp\a`

039 0x000036d2 0x1400048d2   4   5 (.rdata) ascii \fp\v`

040 0x00003bfa 0x140004dfa   4   5 (.rdata) ascii exit

041 0x00003c02 0x140004e02   8   9 (.rdata) ascii iswctype

042 0x00003c0e 0x140004e0e   7   8 (.rdata) ascii wcstoul

043 0x00003c18 0x140004e18  11  12 (.rdata) ascii _XcptFilter

044 0x00003c26 0x140004e26  10  11 (.rdata) ascii _amsg_exit

045 0x00003c34 0x140004e34  14  15 (.rdata) ascii __wgetmainargs

046 0x00003c46 0x140004e46  14  15 (.rdata) ascii __set_app_type

047 0x00003c58 0x140004e58   5   6 (.rdata) ascii _exit

048 0x00003c60 0x140004e60   6   7 (.rdata) ascii _cexit

049 0x00003c6a 0x140004e6a  16  17 (.rdata) ascii __setusermatherr

050 0x00003c7e 0x140004e7e   9  10 (.rdata) ascii _initterm

051 0x00003c8a 0x140004e8a  20  21 (.rdata) ascii __C_specific_handler

052 0x00003ca2 0x140004ea2   6   7 (.rdata) ascii _fmode

053 0x00003cac 0x140004eac   8   9 (.rdata) ascii _commode

054 0x00003cb6 0x140004eb6  10  11 (.rdata) ascii msvcrt.dll

055 0x00003cc4 0x140004ec4  17  18 (.rdata) ascii ?terminate@@YAXXZ

056 0x00003cd8 0x140004ed8  21  22 (.rdata) ascii SetConsoleCtrlHandler

057 0x00003cf0 0x140004ef0  16  17 (.rdata) ascii RegQueryValueExW

058 0x00003d04 0x140004f04  24  25 (.rdata) ascii InternalIcmpCreateFileEx

059 0x00003d20 0x140004f20  19  20 (.rdata) ascii SetThreadUILanguage

060 0x00003d36 0x140004f36  13  14 (.rdata) ascii RegOpenKeyExW

061 0x00003d46 0x140004f46  15  16 (.rdata) ascii IcmpCloseHandle

062 0x00003d58 0x140004f58  12  13 (.rdata) ascii GetAddrInfoW

063 0x00003d68 0x140004f68  10  11 (.rdata) ascii LocalAlloc

064 0x00003d76 0x140004f76   9  10 (.rdata) ascii InetNtopW

065 0x00003d82 0x140004f82  14  15 (.rdata) ascii IcmpCreateFile

066 0x00003d94 0x140004f94  14  15 (.rdata) ascii Icmp6SendEcho2

067 0x00003da6 0x140004fa6   5   6 (.rdata) ascii Sleep

068 0x00003dae 0x140004fae  12  13 (.rdata) ascii GetLastError

069 0x00003dbe 0x140004fbe  29  30 (.rdata) ascii SetCurrentThreadCompartmentId

070 0x00003dde 0x140004fde  15  16 (.rdata) ascii IcmpSendEcho2Ex

071 0x00003df0 0x140004ff0  23  24 (.rdata) ascii RtlIpv4StringToAddressW

072 0x00003e0a 0x14000500a  18  19 (.rdata) ascii HeapSetInformation

073 0x00003e20 0x140005020  15  16 (.rdata) ascii Icmp6CreateFile

074 0x00003e32 0x140005032  16  17 (.rdata) ascii GetIpErrorString

075 0x00003e46 0x140005046   9  10 (.rdata) ascii LocalFree

076 0x00003e52 0x140005052  11  12 (.rdata) ascii RegCloseKey

077 0x00003e60 0x140005060  12  13 (.rdata) ascii GetNameInfoW

078 0x00003e70 0x140005070  13  14 (.rdata) ascii FreeAddrInfoW

079 0x00003e80 0x140005080  17  18 (.rdata) ascii RtlCaptureContext

080 0x00003e94 0x140005094  22  23 (.rdata) ascii RtlLookupFunctionEntry

081 0x00003eae 0x1400050ae  16  17 (.rdata) ascii RtlVirtualUnwind

082 0x00003ec2 0x1400050c2  24  25 (.rdata) ascii UnhandledExceptionFilter

083 0x00003ede 0x1400050de  27  28 (.rdata) ascii SetUnhandledExceptionFilter

084 0x00003efc 0x1400050fc  17  18 (.rdata) ascii GetCurrentProcess

085 0x00003f10 0x140005110  16  17 (.rdata) ascii TerminateProcess

086 0x00003f24 0x140005124  16  17 (.rdata) ascii GetModuleHandleW

087 0x00003f38 0x140005138  23  24 (.rdata) ascii QueryPerformanceCounter

088 0x00003f52 0x140005152  19  20 (.rdata) ascii GetCurrentProcessId

089 0x00003f68 0x140005168  18  19 (.rdata) ascii GetCurrentThreadId

090 0x00003f7e 0x14000517e  23  24 (.rdata) ascii GetSystemTimeAsFileTime

091 0x00003f98 0x140005198  12  13 (.rdata) ascii GetTickCount

092 0x00003fa6 0x1400051a6  34  35 (.rdata) ascii api-ms-win-core-console-l1-1-0.dll

093 0x00003fca 0x1400051ca  35  36 (.rdata) ascii api-ms-win-core-registry-l1-1-0.dll

094 0x00003fee 0x1400051ee  12  13 (.rdata) ascii IPHLPAPI.DLL

095 0x00003ffc 0x1400051fc  39  40 (.rdata) ascii api-ms-win-core-localization-l1-2-0.dll

096 0x00004024 0x140005224  10  11 (.rdata) ascii WS2_32.dll

097 0x00004030 0x140005230  31  32 (.rdata) ascii api-ms-win-core-heap-l2-1-0.dll

098 0x00004050 0x140005250  32  33 (.rdata) ascii api-ms-win-core-synch-l1-2-0.dll

099 0x00004072 0x140005272  40  41 (.rdata) ascii api-ms-win-core-errorhandling-l1-1-0.dll

100 0x0000409c 0x14000529c   9  10 (.rdata) ascii ntdll.dll

101 0x000040a6 0x1400052a6  31  32 (.rdata) ascii api-ms-win-core-heap-l1-1-0.dll

102 0x000040c6 0x1400052c6  37  38 (.rdata) ascii api-ms-win-core-rtlsupport-l1-1-0.dll

103 0x000040ec 0x1400052ec  41  42 (.rdata) ascii api-ms-win-core-processthreads-l1-1-0.dll

104 0x00004116 0x140005316  40  41 (.rdata) ascii api-ms-win-core-libraryloader-l1-2-0.dll

105 0x00004140 0x140005340  34  35 (.rdata) ascii api-ms-win-core-profile-l1-1-0.dll

106 0x00004164 0x140005364  34  35 (.rdata) ascii api-ms-win-core-sysinfo-l1-1-0.dll

107 0x0000418a 0x14000538a  10  11 (.rdata) ascii __iob_func

108 0x00004198 0x140005398  14  15 (.rdata) ascii _get_osfhandle

109 0x000041aa 0x1400053aa   8   9 (.rdata) ascii _wcsicmp

110 0x000041b6 0x1400053b6   6   7 (.rdata) ascii fflush

111 0x000041c0 0x1400053c0   8   9 (.rdata) ascii _setmode

112 0x000041cc 0x1400053cc   6   7 (.rdata) ascii _write

113 0x000041d6 0x1400053d6   7   8 (.rdata) ascii _fileno

114 0x000041e0 0x1400053e0   6   7 (.rdata) ascii wcschr

115 0x000041ea 0x1400053ea   7   8 (.rdata) ascii fgetpos

116 0x000041f4 0x1400053f4   8   9 (.rdata) ascii fwprintf

117 0x00004200 0x140005400  23  24 (.rdata) ascii GetEnvironmentVariableW

118 0x0000421a 0x14000541a  14  15 (.rdata) ascii GetConsoleMode

119 0x0000422c 0x14000542c  14  15 (.rdata) ascii FormatMessageW

120 0x0000423e 0x14000543e  19  20 (.rdata) ascii WideCharToMultiByte

121 0x00004254 0x140005454  11  12 (.rdata) ascii GetFileType

122 0x00004262 0x140005462  17  18 (.rdata) ascii GetIpForwardTable

123 0x00004274 0x140005474  45  46 (.rdata) ascii api-ms-win-core-processenvironment-l1-1-0.dll

124 0x000042a2 0x1400054a2  33  34 (.rdata) ascii api-ms-win-core-string-l1-1-0.dll

125 0x000042c4 0x1400054c4  31  32 (.rdata) ascii api-ms-win-core-file-l1-1-0.dll

126 0x000042e6 0x1400054e6   6   7 (.rdata) ascii memcpy

127 0x000042f0 0x1400054f0   6   7 (.rdata) ascii memset
=======

038 0x000036b4 0x1400048b4   4   5 (.rdata) ascii \bp\a`

039 0x000036fa 0x1400048fa   4   5 (.rdata) ascii \fp\v`

040 0x00003c22 0x140004e22   4   5 (.rdata) ascii exit

041 0x00003c2a 0x140004e2a   8   9 (.rdata) ascii iswctype

042 0x00003c36 0x140004e36   7   8 (.rdata) ascii wcstoul

043 0x00003c40 0x140004e40  11  12 (.rdata) ascii _XcptFilter

044 0x00003c4e 0x140004e4e  10  11 (.rdata) ascii _amsg_exit

045 0x00003c5c 0x140004e5c  14  15 (.rdata) ascii __wgetmainargs

046 0x00003c6e 0x140004e6e  14  15 (.rdata) ascii __set_app_type

047 0x00003c80 0x140004e80   5   6 (.rdata) ascii _exit

048 0x00003c88 0x140004e88   6   7 (.rdata) ascii _cexit

049 0x00003c92 0x140004e92  16  17 (.rdata) ascii __setusermatherr

050 0x00003ca6 0x140004ea6   9  10 (.rdata) ascii _initterm

051 0x00003cb2 0x140004eb2  20  21 (.rdata) ascii __C_specific_handler

052 0x00003cca 0x140004eca   6   7 (.rdata) ascii _fmode

053 0x00003cd4 0x140004ed4   8   9 (.rdata) ascii _commode

054 0x00003cde 0x140004ede  10  11 (.rdata) ascii msvcrt.dll

055 0x00003cec 0x140004eec  17  18 (.rdata) ascii ?terminate@@YAXXZ

056 0x00003d00 0x140004f00  21  22 (.rdata) ascii SetConsoleCtrlHandler

057 0x00003d18 0x140004f18  16  17 (.rdata) ascii RegQueryValueExW

058 0x00003d2c 0x140004f2c  24  25 (.rdata) ascii InternalIcmpCreateFileEx

059 0x00003d48 0x140004f48  19  20 (.rdata) ascii SetThreadUILanguage

060 0x00003d5e 0x140004f5e  13  14 (.rdata) ascii RegOpenKeyExW

061 0x00003d6e 0x140004f6e  15  16 (.rdata) ascii IcmpCloseHandle

062 0x00003d80 0x140004f80  12  13 (.rdata) ascii GetAddrInfoW

063 0x00003d90 0x140004f90  10  11 (.rdata) ascii LocalAlloc

064 0x00003d9e 0x140004f9e   9  10 (.rdata) ascii InetNtopW

065 0x00003daa 0x140004faa  14  15 (.rdata) ascii IcmpCreateFile

066 0x00003dbc 0x140004fbc  14  15 (.rdata) ascii Icmp6SendEcho2

067 0x00003dce 0x140004fce   5   6 (.rdata) ascii Sleep

068 0x00003dd6 0x140004fd6  12  13 (.rdata) ascii GetLastError

069 0x00003de6 0x140004fe6  29  30 (.rdata) ascii SetCurrentThreadCompartmentId

070 0x00003e06 0x140005006  15  16 (.rdata) ascii IcmpSendEcho2Ex

071 0x00003e18 0x140005018  23  24 (.rdata) ascii RtlIpv4StringToAddressW

072 0x00003e32 0x140005032  18  19 (.rdata) ascii HeapSetInformation

073 0x00003e48 0x140005048  15  16 (.rdata) ascii Icmp6CreateFile

074 0x00003e5a 0x14000505a  16  17 (.rdata) ascii GetIpErrorString

075 0x00003e6e 0x14000506e   9  10 (.rdata) ascii LocalFree

076 0x00003e7a 0x14000507a  11  12 (.rdata) ascii RegCloseKey

077 0x00003e88 0x140005088  12  13 (.rdata) ascii GetNameInfoW

078 0x00003e98 0x140005098  13  14 (.rdata) ascii FreeAddrInfoW

079 0x00003ea8 0x1400050a8  17  18 (.rdata) ascii RtlCaptureContext

080 0x00003ebc 0x1400050bc  22  23 (.rdata) ascii RtlLookupFunctionEntry

081 0x00003ed6 0x1400050d6  16  17 (.rdata) ascii RtlVirtualUnwind

082 0x00003eea 0x1400050ea  24  25 (.rdata) ascii UnhandledExceptionFilter

083 0x00003f06 0x140005106  27  28 (.rdata) ascii SetUnhandledExceptionFilter

084 0x00003f24 0x140005124  17  18 (.rdata) ascii GetCurrentProcess

085 0x00003f38 0x140005138  16  17 (.rdata) ascii TerminateProcess

086 0x00003f4c 0x14000514c  16  17 (.rdata) ascii GetModuleHandleW

087 0x00003f60 0x140005160  23  24 (.rdata) ascii QueryPerformanceCounter

088 0x00003f7a 0x14000517a  19  20 (.rdata) ascii GetCurrentProcessId

089 0x00003f90 0x140005190  18  19 (.rdata) ascii GetCurrentThreadId

090 0x00003fa6 0x1400051a6  23  24 (.rdata) ascii GetSystemTimeAsFileTime

091 0x00003fc0 0x1400051c0  12  13 (.rdata) ascii GetTickCount

092 0x00003fce 0x1400051ce  34  35 (.rdata) ascii api-ms-win-core-console-l1-1-0.dll

093 0x00003ff2 0x1400051f2  35  36 (.rdata) ascii api-ms-win-core-registry-l1-1-0.dll

094 0x00004016 0x140005216  12  13 (.rdata) ascii IPHLPAPI.DLL

095 0x00004024 0x140005224  39  40 (.rdata) ascii api-ms-win-core-localization-l1-2-0.dll

096 0x0000404c 0x14000524c  10  11 (.rdata) ascii WS2_32.dll

097 0x00004058 0x140005258  31  32 (.rdata) ascii api-ms-win-core-heap-l2-1-0.dll

098 0x00004078 0x140005278  32  33 (.rdata) ascii api-ms-win-core-synch-l1-2-0.dll

099 0x0000409a 0x14000529a  40  41 (.rdata) ascii api-ms-win-core-errorhandling-l1-1-0.dll

100 0x000040c4 0x1400052c4   9  10 (.rdata) ascii ntdll.dll

101 0x000040ce 0x1400052ce  31  32 (.rdata) ascii api-ms-win-core-heap-l1-1-0.dll

102 0x000040ee 0x1400052ee  37  38 (.rdata) ascii api-ms-win-core-rtlsupport-l1-1-0.dll

103 0x00004114 0x140005314  41  42 (.rdata) ascii api-ms-win-core-processthreads-l1-1-0.dll

104 0x0000413e 0x14000533e  40  41 (.rdata) ascii api-ms-win-core-libraryloader-l1-2-0.dll

105 0x00004168 0x140005368  34  35 (.rdata) ascii api-ms-win-core-profile-l1-1-0.dll

106 0x0000418c 0x14000538c  34  35 (.rdata) ascii api-ms-win-core-sysinfo-l1-1-0.dll

107 0x000041b2 0x1400053b2  10  11 (.rdata) ascii __iob_func

108 0x000041c0 0x1400053c0  14  15 (.rdata) ascii _get_osfhandle

109 0x000041d2 0x1400053d2   8   9 (.rdata) ascii _wcsicmp

110 0x000041de 0x1400053de   6   7 (.rdata) ascii fflush

111 0x000041e8 0x1400053e8   8   9 (.rdata) ascii _setmode

112 0x000041f4 0x1400053f4   6   7 (.rdata) ascii _write

113 0x000041fe 0x1400053fe   7   8 (.rdata) ascii _fileno

114 0x00004208 0x140005408   6   7 (.rdata) ascii wcschr

115 0x00004212 0x140005412   7   8 (.rdata) ascii fgetpos

116 0x0000421c 0x14000541c   8   9 (.rdata) ascii fwprintf

117 0x00004228 0x140005428  23  24 (.rdata) ascii GetEnvironmentVariableW

118 0x00004242 0x140005442  14  15 (.rdata) ascii GetConsoleMode

119 0x00004254 0x140005454  14  15 (.rdata) ascii FormatMessageW

120 0x00004266 0x140005466  19  20 (.rdata) ascii WideCharToMultiByte

121 0x0000427c 0x14000547c  11  12 (.rdata) ascii GetFileType

122 0x0000428a 0x14000548a  17  18 (.rdata) ascii GetIpForwardTable

123 0x0000429c 0x14000549c  45  46 (.rdata) ascii api-ms-win-core-processenvironment-l1-1-0.dll

124 0x000042ca 0x1400054ca  33  34 (.rdata) ascii api-ms-win-core-string-l1-1-0.dll

125 0x000042ec 0x1400054ec  31  32 (.rdata) ascii api-ms-win-core-file-l1-1-0.dll

126 0x0000430e 0x14000550e   6   7 (.rdata) ascii memcpy

127 0x00004318 0x140005518   6   7 (.rdata) ascii memset
>>>>>>> afbc6b05

000 0x000048ea 0x1400090ea   5  12 (.rsrc) utf16le MUI㼼浸 blocks=Basic Latin,CJK Unified Ideographs Extension A,CJK Unified Ideographs

001 0x000048f6 0x1400090f6 717 718 (.rsrc) ascii version="1.0" encoding="UTF-8" standalone="yes"?>\r\n<!-- Copyright (c) Microsoft Corporation -->\r\n<assembly xmlns="urn:schemas-microsoft-com:asm.v1"\r\n manifestVersion="1.0"> \r\n\r\n  <assemblyIdentity version="5.1.0.0"\r\n     processorArchitecture="amd64"\r\n     name="Microsoft.Windows.Net.ping"\r\n     type="win32"/> \r\n\r\n  <description>ping - ping command line tool.</description> \r\n\r\n  <!-- Identify the application security requirements. -->\r\n\r\n  <trustInfo xmlns="urn:schemas-microsoft-com:asm.v3">\r\n    <security>\r\n      <requestedPrivileges>\r\n        <requestedExecutionLevel\r\n          level="asInvoker"\r\n          uiAccess="false"/>\r\n        </requestedPrivileges>\r\n       </security>\r\n  </trustInfo>\r\n\r\n</assembly>

002 0x00004bd2 0x1400093d2  13  28 (.rsrc) utf16le _VERSION_INFO

003 0x00004c2a 0x14000942a  14  30 (.rsrc) utf16le StringFileInfo

004 0x00004c4e 0x14000944e   8  18 (.rsrc) utf16le 040904B0

005 0x00004c66 0x140009466  11  24 (.rsrc) utf16le CompanyName

006 0x00004c80 0x140009480  21  44 (.rsrc) utf16le Microsoft Corporation

007 0x00004cb2 0x1400094b2  15  32 (.rsrc) utf16le FileDescription

008 0x00004cd4 0x1400094d4  19  40 (.rsrc) utf16le TCP/IP Ping Command

009 0x00004d02 0x140009502  11  24 (.rsrc) utf16le FileVersion
<<<<<<< HEAD

010 0x00004d1c 0x14000951c  35  72 (.rsrc) utf16le 10.0.17763.1 (WinBuild.160101.0800)
=======

010 0x00004d1c 0x14000951c  35  72 (.rsrc) utf16le 10.0.18362.1 (WinBuild.160101.0800)
>>>>>>> afbc6b05

011 0x00004d6a 0x14000956a  12  26 (.rsrc) utf16le InternalName

012 0x00004d84 0x140009584   8  18 (.rsrc) utf16le ping.exe

013 0x00004d9e 0x14000959e  14  30 (.rsrc) utf16le LegalCopyright

014 0x00004dbe 0x1400095be  44  90 (.rsrc) utf16le  Microsoft Corporation. All rights reserved.

015 0x00004e1e 0x14000961e  16  34 (.rsrc) utf16le OriginalFilename

016 0x00004e40 0x140009640   8  18 (.rsrc) utf16le ping.exe

017 0x00004e5a 0x14000965a  11  24 (.rsrc) utf16le ProductName

018 0x00004e74 0x140009674  36  74 (.rsrc) utf16le Microsoft® Windows® Operating System blocks=Basic Latin,Latin-1 Supplement

019 0x00004ec6 0x1400096c6  14  30 (.rsrc) utf16le ProductVersion
<<<<<<< HEAD

020 0x00004ee4 0x1400096e4  12  26 (.rsrc) utf16le 10.0.17763.1
=======

020 0x00004ee4 0x1400096e4  12  26 (.rsrc) utf16le 10.0.18362.1
>>>>>>> afbc6b05

021 0x00004f08 0x140009708  10  22 (.rsrc) utf16le arFileInfo

022 0x00004f26 0x140009726  11  24 (.rsrc) utf16le Translation

023 0x00005010 0x140009810   5  12 (.rsrc) utf16le en-US

<|MERGE_RESOLUTION|>--- conflicted
+++ resolved
@@ -1,510 +1,495 @@
-<<<<<<< HEAD
+﻿
+[Strings]
++Num Paddr      Vaddr      Len Size Section  Type  String
+ 000 0x00003270 0x140004470  50 102 (.rdata) utf16le SYSTEM\CurrentControlSet\Services\Tcpip\Parameters
-=======
-[Strings]
-
-Num Paddr      Vaddr      Len Size Section  Type  String
-
-000 0x00003270 0x140004470  50 102 (.rdata) utf16le SYSTEM\CurrentControlSet\Services\Tcpip\Parameters
->>>>>>> afbc6b05
-
+ 001 0x000032d8 0x1400044d8  10  22 (.rdata) utf16le DefaultTTL
-
+ 002 0x000032f0 0x1400044f0   4  10 (.rdata) utf16le IPv4
-
+ 003 0x00003300 0x140004500   4  10 (.rdata) utf16le IPv6
-
+ 004 0x00003310 0x140004510  14  30 (.rdata) utf16le OutputEncoding
-
+ 005 0x00003330 0x140004530   7  16 (.rdata) utf16le Unicode
-
+ 006 0x00003340 0x140004540   4  10 (.rdata) utf16le Ansi
-
+ 007 0x00003350 0x140004550   4  10 (.rdata) utf16le UTF8
-
+ 008 0x00003360 0x140004560   5  12 (.rdata) utf16le UTF-8
-
+ 009 0x000033d4 0x1400045d4   4   5 (.rdata) ascii RSDS
-
+ 010 0x000033ec 0x1400045ec   8   9 (.rdata) ascii ping.pdb
-
+ 011 0x000033f8 0x1400045f8   4   5 (.rdata) ascii GCTL
-
+ 012 0x00003404 0x140004604   8   9 (.rdata) ascii .text$mn
-
+ 013 0x00003418 0x140004618  11  12 (.rdata) ascii .text$mn$00
-
+ 014 0x0000342c 0x14000462c   7   8 (.rdata) ascii .text$x
-
+ 015 0x0000343c 0x14000463c  10  11 (.rdata) ascii .rdata$brc
-
+ 016 0x00003450 0x140004650   8   9 (.rdata) ascii .idata$5
-
+ 017 0x00003464 0x140004664   6   7 (.rdata) ascii .00cfg
-
+ 018 0x00003474 0x140004674   8   9 (.rdata) ascii .CRT$XCA
-
+ 019 0x00003488 0x140004688   9  10 (.rdata) ascii .CRT$XCAA
-
+ 020 0x0000349c 0x14000469c   8   9 (.rdata) ascii .CRT$XCZ
-
+ 021 0x000034b0 0x1400046b0   8   9 (.rdata) ascii .CRT$XIA
-
+ 022 0x000034c4 0x1400046c4   9  10 (.rdata) ascii .CRT$XIAA
-
+ 023 0x000034d8 0x1400046d8   8   9 (.rdata) ascii .CRT$XIY
-
+ 024 0x000034ec 0x1400046ec   8   9 (.rdata) ascii .CRT$XIZ
-
+ 025 0x00003500 0x140004700   6   7 (.rdata) ascii .gfids
-
+ 026 0x00003510 0x140004710   6   7 (.rdata) ascii .rdata
-
+ 027 0x00003520 0x140004720  13  14 (.rdata) ascii .rdata$zzzdbg
-
+ 028 0x00003538 0x140004738   6   7 (.rdata) ascii .xdata
-
+ 029 0x00003548 0x140004748   8   9 (.rdata) ascii .idata$2
-
+ 030 0x0000355c 0x14000475c   8   9 (.rdata) ascii .idata$3
-
+ 031 0x00003570 0x140004770   8   9 (.rdata) ascii .idata$4
-<<<<<<< HEAD
-
+ 032 0x00003585 0x140004785   7   8 (.rdata) ascii idata$6
-=======
-
+ 032 0x00003584 0x140004784   8   9 (.rdata) ascii .idata$6
->>>>>>> afbc6b05
-
+ 033 0x00003598 0x140004798   5   6 (.rdata) ascii .data
-
+ 034 0x000035a8 0x1400047a8   4   5 (.rdata) ascii .bss
-
+ 035 0x000035b8 0x1400047b8   6   7 (.rdata) ascii .pdata
-
+ 036 0x000035c8 0x1400047c8   8   9 (.rdata) ascii .rsrc$01
-
+ 037 0x000035dc 0x1400047dc   8   9 (.rdata) ascii .rsrc$02
-<<<<<<< HEAD
-
+ 038 0x0000368c 0x14000488c   4   5 (.rdata) ascii \bp\a`
-
+ 039 0x000036d2 0x1400048d2   4   5 (.rdata) ascii \fp\v`
-
+ 040 0x00003bfa 0x140004dfa   4   5 (.rdata) ascii exit
-
+ 041 0x00003c02 0x140004e02   8   9 (.rdata) ascii iswctype
-
+ 042 0x00003c0e 0x140004e0e   7   8 (.rdata) ascii wcstoul
-
+ 043 0x00003c18 0x140004e18  11  12 (.rdata) ascii _XcptFilter
-
+ 044 0x00003c26 0x140004e26  10  11 (.rdata) ascii _amsg_exit
-
+ 045 0x00003c34 0x140004e34  14  15 (.rdata) ascii __wgetmainargs
-
+ 046 0x00003c46 0x140004e46  14  15 (.rdata) ascii __set_app_type
-
+ 047 0x00003c58 0x140004e58   5   6 (.rdata) ascii _exit
-
+ 048 0x00003c60 0x140004e60   6   7 (.rdata) ascii _cexit
-
+ 049 0x00003c6a 0x140004e6a  16  17 (.rdata) ascii __setusermatherr
-
+ 050 0x00003c7e 0x140004e7e   9  10 (.rdata) ascii _initterm
-
+ 051 0x00003c8a 0x140004e8a  20  21 (.rdata) ascii __C_specific_handler
-
+ 052 0x00003ca2 0x140004ea2   6   7 (.rdata) ascii _fmode
-
+ 053 0x00003cac 0x140004eac   8   9 (.rdata) ascii _commode
-
+ 054 0x00003cb6 0x140004eb6  10  11 (.rdata) ascii msvcrt.dll
-
+ 055 0x00003cc4 0x140004ec4  17  18 (.rdata) ascii ?terminate@@YAXXZ
-
+ 056 0x00003cd8 0x140004ed8  21  22 (.rdata) ascii SetConsoleCtrlHandler
-
+ 057 0x00003cf0 0x140004ef0  16  17 (.rdata) ascii RegQueryValueExW
-
+ 058 0x00003d04 0x140004f04  24  25 (.rdata) ascii InternalIcmpCreateFileEx
-
+ 059 0x00003d20 0x140004f20  19  20 (.rdata) ascii SetThreadUILanguage
-
+ 060 0x00003d36 0x140004f36  13  14 (.rdata) ascii RegOpenKeyExW
-
+ 061 0x00003d46 0x140004f46  15  16 (.rdata) ascii IcmpCloseHandle
-
+ 062 0x00003d58 0x140004f58  12  13 (.rdata) ascii GetAddrInfoW
-
+ 063 0x00003d68 0x140004f68  10  11 (.rdata) ascii LocalAlloc
-
+ 064 0x00003d76 0x140004f76   9  10 (.rdata) ascii InetNtopW
-
+ 065 0x00003d82 0x140004f82  14  15 (.rdata) ascii IcmpCreateFile
-
+ 066 0x00003d94 0x140004f94  14  15 (.rdata) ascii Icmp6SendEcho2
-
+ 067 0x00003da6 0x140004fa6   5   6 (.rdata) ascii Sleep
-
+ 068 0x00003dae 0x140004fae  12  13 (.rdata) ascii GetLastError
-
+ 069 0x00003dbe 0x140004fbe  29  30 (.rdata) ascii SetCurrentThreadCompartmentId
-
+ 070 0x00003dde 0x140004fde  15  16 (.rdata) ascii IcmpSendEcho2Ex
-
+ 071 0x00003df0 0x140004ff0  23  24 (.rdata) ascii RtlIpv4StringToAddressW
-
+ 072 0x00003e0a 0x14000500a  18  19 (.rdata) ascii HeapSetInformation
-
+ 073 0x00003e20 0x140005020  15  16 (.rdata) ascii Icmp6CreateFile
-
+ 074 0x00003e32 0x140005032  16  17 (.rdata) ascii GetIpErrorString
-
+ 075 0x00003e46 0x140005046   9  10 (.rdata) ascii LocalFree
-
+ 076 0x00003e52 0x140005052  11  12 (.rdata) ascii RegCloseKey
-
+ 077 0x00003e60 0x140005060  12  13 (.rdata) ascii GetNameInfoW
-
+ 078 0x00003e70 0x140005070  13  14 (.rdata) ascii FreeAddrInfoW
-
+ 079 0x00003e80 0x140005080  17  18 (.rdata) ascii RtlCaptureContext
-
+ 080 0x00003e94 0x140005094  22  23 (.rdata) ascii RtlLookupFunctionEntry
-
+ 081 0x00003eae 0x1400050ae  16  17 (.rdata) ascii RtlVirtualUnwind
-
+ 082 0x00003ec2 0x1400050c2  24  25 (.rdata) ascii UnhandledExceptionFilter
-
+ 083 0x00003ede 0x1400050de  27  28 (.rdata) ascii SetUnhandledExceptionFilter
-
+ 084 0x00003efc 0x1400050fc  17  18 (.rdata) ascii GetCurrentProcess
-
+ 085 0x00003f10 0x140005110  16  17 (.rdata) ascii TerminateProcess
-
+ 086 0x00003f24 0x140005124  16  17 (.rdata) ascii GetModuleHandleW
-
+ 087 0x00003f38 0x140005138  23  24 (.rdata) ascii QueryPerformanceCounter
-
+ 088 0x00003f52 0x140005152  19  20 (.rdata) ascii GetCurrentProcessId
-
+ 089 0x00003f68 0x140005168  18  19 (.rdata) ascii GetCurrentThreadId
-
+ 090 0x00003f7e 0x14000517e  23  24 (.rdata) ascii GetSystemTimeAsFileTime
-
+ 091 0x00003f98 0x140005198  12  13 (.rdata) ascii GetTickCount
-
+ 092 0x00003fa6 0x1400051a6  34  35 (.rdata) ascii api-ms-win-core-console-l1-1-0.dll
-
+ 093 0x00003fca 0x1400051ca  35  36 (.rdata) ascii api-ms-win-core-registry-l1-1-0.dll
-
+ 094 0x00003fee 0x1400051ee  12  13 (.rdata) ascii IPHLPAPI.DLL
-
+ 095 0x00003ffc 0x1400051fc  39  40 (.rdata) ascii api-ms-win-core-localization-l1-2-0.dll
-
+ 096 0x00004024 0x140005224  10  11 (.rdata) ascii WS2_32.dll
-
+ 097 0x00004030 0x140005230  31  32 (.rdata) ascii api-ms-win-core-heap-l2-1-0.dll
-
+ 098 0x00004050 0x140005250  32  33 (.rdata) ascii api-ms-win-core-synch-l1-2-0.dll
-
+ 099 0x00004072 0x140005272  40  41 (.rdata) ascii api-ms-win-core-errorhandling-l1-1-0.dll
-
+ 100 0x0000409c 0x14000529c   9  10 (.rdata) ascii ntdll.dll
-
+ 101 0x000040a6 0x1400052a6  31  32 (.rdata) ascii api-ms-win-core-heap-l1-1-0.dll
-
+ 102 0x000040c6 0x1400052c6  37  38 (.rdata) ascii api-ms-win-core-rtlsupport-l1-1-0.dll
-
+ 103 0x000040ec 0x1400052ec  41  42 (.rdata) ascii api-ms-win-core-processthreads-l1-1-0.dll
-
+ 104 0x00004116 0x140005316  40  41 (.rdata) ascii api-ms-win-core-libraryloader-l1-2-0.dll
-
+ 105 0x00004140 0x140005340  34  35 (.rdata) ascii api-ms-win-core-profile-l1-1-0.dll
-
+ 106 0x00004164 0x140005364  34  35 (.rdata) ascii api-ms-win-core-sysinfo-l1-1-0.dll
-
+ 107 0x0000418a 0x14000538a  10  11 (.rdata) ascii __iob_func
-
+ 108 0x00004198 0x140005398  14  15 (.rdata) ascii _get_osfhandle
-
+ 109 0x000041aa 0x1400053aa   8   9 (.rdata) ascii _wcsicmp
-
+ 110 0x000041b6 0x1400053b6   6   7 (.rdata) ascii fflush
-
+ 111 0x000041c0 0x1400053c0   8   9 (.rdata) ascii _setmode
-
+ 112 0x000041cc 0x1400053cc   6   7 (.rdata) ascii _write
-
+ 113 0x000041d6 0x1400053d6   7   8 (.rdata) ascii _fileno
-
+ 114 0x000041e0 0x1400053e0   6   7 (.rdata) ascii wcschr
-
+ 115 0x000041ea 0x1400053ea   7   8 (.rdata) ascii fgetpos
-
+ 116 0x000041f4 0x1400053f4   8   9 (.rdata) ascii fwprintf
-
+ 117 0x00004200 0x140005400  23  24 (.rdata) ascii GetEnvironmentVariableW
-
+ 118 0x0000421a 0x14000541a  14  15 (.rdata) ascii GetConsoleMode
-
+ 119 0x0000422c 0x14000542c  14  15 (.rdata) ascii FormatMessageW
-
+ 120 0x0000423e 0x14000543e  19  20 (.rdata) ascii WideCharToMultiByte
-
+ 121 0x00004254 0x140005454  11  12 (.rdata) ascii GetFileType
-
+ 122 0x00004262 0x140005462  17  18 (.rdata) ascii GetIpForwardTable
-
+ 123 0x00004274 0x140005474  45  46 (.rdata) ascii api-ms-win-core-processenvironment-l1-1-0.dll
-
+ 124 0x000042a2 0x1400054a2  33  34 (.rdata) ascii api-ms-win-core-string-l1-1-0.dll
-
+ 125 0x000042c4 0x1400054c4  31  32 (.rdata) ascii api-ms-win-core-file-l1-1-0.dll
-
+ 126 0x000042e6 0x1400054e6   6   7 (.rdata) ascii memcpy
-
+ 127 0x000042f0 0x1400054f0   6   7 (.rdata) ascii memset
-=======
-
+ 038 0x000036b4 0x1400048b4   4   5 (.rdata) ascii \bp\a`
-
+ 039 0x000036fa 0x1400048fa   4   5 (.rdata) ascii \fp\v`
-
+ 040 0x00003c22 0x140004e22   4   5 (.rdata) ascii exit
-
+ 041 0x00003c2a 0x140004e2a   8   9 (.rdata) ascii iswctype
-
+ 042 0x00003c36 0x140004e36   7   8 (.rdata) ascii wcstoul
-
+ 043 0x00003c40 0x140004e40  11  12 (.rdata) ascii _XcptFilter
-
+ 044 0x00003c4e 0x140004e4e  10  11 (.rdata) ascii _amsg_exit
-
+ 045 0x00003c5c 0x140004e5c  14  15 (.rdata) ascii __wgetmainargs
-
+ 046 0x00003c6e 0x140004e6e  14  15 (.rdata) ascii __set_app_type
-
+ 047 0x00003c80 0x140004e80   5   6 (.rdata) ascii _exit
-
+ 048 0x00003c88 0x140004e88   6   7 (.rdata) ascii _cexit
-
+ 049 0x00003c92 0x140004e92  16  17 (.rdata) ascii __setusermatherr
-
+ 050 0x00003ca6 0x140004ea6   9  10 (.rdata) ascii _initterm
-
+ 051 0x00003cb2 0x140004eb2  20  21 (.rdata) ascii __C_specific_handler
-
+ 052 0x00003cca 0x140004eca   6   7 (.rdata) ascii _fmode
-
+ 053 0x00003cd4 0x140004ed4   8   9 (.rdata) ascii _commode
-
+ 054 0x00003cde 0x140004ede  10  11 (.rdata) ascii msvcrt.dll
-
+ 055 0x00003cec 0x140004eec  17  18 (.rdata) ascii ?terminate@@YAXXZ
-
+ 056 0x00003d00 0x140004f00  21  22 (.rdata) ascii SetConsoleCtrlHandler
-
+ 057 0x00003d18 0x140004f18  16  17 (.rdata) ascii RegQueryValueExW
-
+ 058 0x00003d2c 0x140004f2c  24  25 (.rdata) ascii InternalIcmpCreateFileEx
-
+ 059 0x00003d48 0x140004f48  19  20 (.rdata) ascii SetThreadUILanguage
-
+ 060 0x00003d5e 0x140004f5e  13  14 (.rdata) ascii RegOpenKeyExW
-
+ 061 0x00003d6e 0x140004f6e  15  16 (.rdata) ascii IcmpCloseHandle
-
+ 062 0x00003d80 0x140004f80  12  13 (.rdata) ascii GetAddrInfoW
-
+ 063 0x00003d90 0x140004f90  10  11 (.rdata) ascii LocalAlloc
-
+ 064 0x00003d9e 0x140004f9e   9  10 (.rdata) ascii InetNtopW
-
+ 065 0x00003daa 0x140004faa  14  15 (.rdata) ascii IcmpCreateFile
-
+ 066 0x00003dbc 0x140004fbc  14  15 (.rdata) ascii Icmp6SendEcho2
-
+ 067 0x00003dce 0x140004fce   5   6 (.rdata) ascii Sleep
-
+ 068 0x00003dd6 0x140004fd6  12  13 (.rdata) ascii GetLastError
-
+ 069 0x00003de6 0x140004fe6  29  30 (.rdata) ascii SetCurrentThreadCompartmentId
-
+ 070 0x00003e06 0x140005006  15  16 (.rdata) ascii IcmpSendEcho2Ex
-
+ 071 0x00003e18 0x140005018  23  24 (.rdata) ascii RtlIpv4StringToAddressW
-
+ 072 0x00003e32 0x140005032  18  19 (.rdata) ascii HeapSetInformation
-
+ 073 0x00003e48 0x140005048  15  16 (.rdata) ascii Icmp6CreateFile
-
+ 074 0x00003e5a 0x14000505a  16  17 (.rdata) ascii GetIpErrorString
-
+ 075 0x00003e6e 0x14000506e   9  10 (.rdata) ascii LocalFree
-
+ 076 0x00003e7a 0x14000507a  11  12 (.rdata) ascii RegCloseKey
-
+ 077 0x00003e88 0x140005088  12  13 (.rdata) ascii GetNameInfoW
-
+ 078 0x00003e98 0x140005098  13  14 (.rdata) ascii FreeAddrInfoW
-
+ 079 0x00003ea8 0x1400050a8  17  18 (.rdata) ascii RtlCaptureContext
-
+ 080 0x00003ebc 0x1400050bc  22  23 (.rdata) ascii RtlLookupFunctionEntry
-
+ 081 0x00003ed6 0x1400050d6  16  17 (.rdata) ascii RtlVirtualUnwind
-
+ 082 0x00003eea 0x1400050ea  24  25 (.rdata) ascii UnhandledExceptionFilter
-
+ 083 0x00003f06 0x140005106  27  28 (.rdata) ascii SetUnhandledExceptionFilter
-
+ 084 0x00003f24 0x140005124  17  18 (.rdata) ascii GetCurrentProcess
-
+ 085 0x00003f38 0x140005138  16  17 (.rdata) ascii TerminateProcess
-
+ 086 0x00003f4c 0x14000514c  16  17 (.rdata) ascii GetModuleHandleW
-
+ 087 0x00003f60 0x140005160  23  24 (.rdata) ascii QueryPerformanceCounter
-
+ 088 0x00003f7a 0x14000517a  19  20 (.rdata) ascii GetCurrentProcessId
-
+ 089 0x00003f90 0x140005190  18  19 (.rdata) ascii GetCurrentThreadId
-
+ 090 0x00003fa6 0x1400051a6  23  24 (.rdata) ascii GetSystemTimeAsFileTime
-
+ 091 0x00003fc0 0x1400051c0  12  13 (.rdata) ascii GetTickCount
-
+ 092 0x00003fce 0x1400051ce  34  35 (.rdata) ascii api-ms-win-core-console-l1-1-0.dll
-
+ 093 0x00003ff2 0x1400051f2  35  36 (.rdata) ascii api-ms-win-core-registry-l1-1-0.dll
-
+ 094 0x00004016 0x140005216  12  13 (.rdata) ascii IPHLPAPI.DLL
-
+ 095 0x00004024 0x140005224  39  40 (.rdata) ascii api-ms-win-core-localization-l1-2-0.dll
-
+ 096 0x0000404c 0x14000524c  10  11 (.rdata) ascii WS2_32.dll
-
+ 097 0x00004058 0x140005258  31  32 (.rdata) ascii api-ms-win-core-heap-l2-1-0.dll
-
+ 098 0x00004078 0x140005278  32  33 (.rdata) ascii api-ms-win-core-synch-l1-2-0.dll
-
+ 099 0x0000409a 0x14000529a  40  41 (.rdata) ascii api-ms-win-core-errorhandling-l1-1-0.dll
-
+ 100 0x000040c4 0x1400052c4   9  10 (.rdata) ascii ntdll.dll
-
+ 101 0x000040ce 0x1400052ce  31  32 (.rdata) ascii api-ms-win-core-heap-l1-1-0.dll
-
+ 102 0x000040ee 0x1400052ee  37  38 (.rdata) ascii api-ms-win-core-rtlsupport-l1-1-0.dll
-
+ 103 0x00004114 0x140005314  41  42 (.rdata) ascii api-ms-win-core-processthreads-l1-1-0.dll
-
+ 104 0x0000413e 0x14000533e  40  41 (.rdata) ascii api-ms-win-core-libraryloader-l1-2-0.dll
-
+ 105 0x00004168 0x140005368  34  35 (.rdata) ascii api-ms-win-core-profile-l1-1-0.dll
-
+ 106 0x0000418c 0x14000538c  34  35 (.rdata) ascii api-ms-win-core-sysinfo-l1-1-0.dll
-
+ 107 0x000041b2 0x1400053b2  10  11 (.rdata) ascii __iob_func
-
+ 108 0x000041c0 0x1400053c0  14  15 (.rdata) ascii _get_osfhandle
-
+ 109 0x000041d2 0x1400053d2   8   9 (.rdata) ascii _wcsicmp
-
+ 110 0x000041de 0x1400053de   6   7 (.rdata) ascii fflush
-
+ 111 0x000041e8 0x1400053e8   8   9 (.rdata) ascii _setmode
-
+ 112 0x000041f4 0x1400053f4   6   7 (.rdata) ascii _write
-
+ 113 0x000041fe 0x1400053fe   7   8 (.rdata) ascii _fileno
-
+ 114 0x00004208 0x140005408   6   7 (.rdata) ascii wcschr
-
+ 115 0x00004212 0x140005412   7   8 (.rdata) ascii fgetpos
-
+ 116 0x0000421c 0x14000541c   8   9 (.rdata) ascii fwprintf
-
+ 117 0x00004228 0x140005428  23  24 (.rdata) ascii GetEnvironmentVariableW
-
+ 118 0x00004242 0x140005442  14  15 (.rdata) ascii GetConsoleMode
-
+ 119 0x00004254 0x140005454  14  15 (.rdata) ascii FormatMessageW
-
+ 120 0x00004266 0x140005466  19  20 (.rdata) ascii WideCharToMultiByte
-
+ 121 0x0000427c 0x14000547c  11  12 (.rdata) ascii GetFileType
-
+ 122 0x0000428a 0x14000548a  17  18 (.rdata) ascii GetIpForwardTable
-
+ 123 0x0000429c 0x14000549c  45  46 (.rdata) ascii api-ms-win-core-processenvironment-l1-1-0.dll
-
+ 124 0x000042ca 0x1400054ca  33  34 (.rdata) ascii api-ms-win-core-string-l1-1-0.dll
-
+ 125 0x000042ec 0x1400054ec  31  32 (.rdata) ascii api-ms-win-core-file-l1-1-0.dll
-
+ 126 0x0000430e 0x14000550e   6   7 (.rdata) ascii memcpy
-
+ 127 0x00004318 0x140005518   6   7 (.rdata) ascii memset
->>>>>>> afbc6b05
-
+ 000 0x000048ea 0x1400090ea   5  12 (.rsrc) utf16le MUI㼼浸 blocks=Basic Latin,CJK Unified Ideographs Extension A,CJK Unified Ideographs
-
+ 001 0x000048f6 0x1400090f6 717 718 (.rsrc) ascii version="1.0" encoding="UTF-8" standalone="yes"?>\r\n<!-- Copyright (c) Microsoft Corporation -->\r\n<assembly xmlns="urn:schemas-microsoft-com:asm.v1"\r\n manifestVersion="1.0"> \r\n\r\n  <assemblyIdentity version="5.1.0.0"\r\n     processorArchitecture="amd64"\r\n     name="Microsoft.Windows.Net.ping"\r\n     type="win32"/> \r\n\r\n  <description>ping - ping command line tool.</description> \r\n\r\n  <!-- Identify the application security requirements. -->\r\n\r\n  <trustInfo xmlns="urn:schemas-microsoft-com:asm.v3">\r\n    <security>\r\n      <requestedPrivileges>\r\n        <requestedExecutionLevel\r\n          level="asInvoker"\r\n          uiAccess="false"/>\r\n        </requestedPrivileges>\r\n       </security>\r\n  </trustInfo>\r\n\r\n</assembly>
-
+ 002 0x00004bd2 0x1400093d2  13  28 (.rsrc) utf16le _VERSION_INFO
-
+ 003 0x00004c2a 0x14000942a  14  30 (.rsrc) utf16le StringFileInfo
-
+ 004 0x00004c4e 0x14000944e   8  18 (.rsrc) utf16le 040904B0
-
+ 005 0x00004c66 0x140009466  11  24 (.rsrc) utf16le CompanyName
-
+ 006 0x00004c80 0x140009480  21  44 (.rsrc) utf16le Microsoft Corporation
-
+ 007 0x00004cb2 0x1400094b2  15  32 (.rsrc) utf16le FileDescription
-
+ 008 0x00004cd4 0x1400094d4  19  40 (.rsrc) utf16le TCP/IP Ping Command
-
+ 009 0x00004d02 0x140009502  11  24 (.rsrc) utf16le FileVersion
-<<<<<<< HEAD
-
+ 010 0x00004d1c 0x14000951c  35  72 (.rsrc) utf16le 10.0.17763.1 (WinBuild.160101.0800)
-=======
-
+ 010 0x00004d1c 0x14000951c  35  72 (.rsrc) utf16le 10.0.18362.1 (WinBuild.160101.0800)
->>>>>>> afbc6b05
-
+ 011 0x00004d6a 0x14000956a  12  26 (.rsrc) utf16le InternalName
-
+ 012 0x00004d84 0x140009584   8  18 (.rsrc) utf16le ping.exe
-
+ 013 0x00004d9e 0x14000959e  14  30 (.rsrc) utf16le LegalCopyright
-
+ 014 0x00004dbe 0x1400095be  44  90 (.rsrc) utf16le  Microsoft Corporation. All rights reserved.
-
+ 015 0x00004e1e 0x14000961e  16  34 (.rsrc) utf16le OriginalFilename
-
+ 016 0x00004e40 0x140009640   8  18 (.rsrc) utf16le ping.exe
-
+ 017 0x00004e5a 0x14000965a  11  24 (.rsrc) utf16le ProductName
-
+ 018 0x00004e74 0x140009674  36  74 (.rsrc) utf16le Microsoft® Windows® Operating System blocks=Basic Latin,Latin-1 Supplement
-
+ 019 0x00004ec6 0x1400096c6  14  30 (.rsrc) utf16le ProductVersion
-<<<<<<< HEAD
-
+ 020 0x00004ee4 0x1400096e4  12  26 (.rsrc) utf16le 10.0.17763.1
-=======
-
+ 020 0x00004ee4 0x1400096e4  12  26 (.rsrc) utf16le 10.0.18362.1
->>>>>>> afbc6b05
-
+ 021 0x00004f08 0x140009708  10  22 (.rsrc) utf16le arFileInfo
-
+ 022 0x00004f26 0x140009726  11  24 (.rsrc) utf16le Translation
-
+ 023 0x00005010 0x140009810   5  12 (.rsrc) utf16le en-US
-
+