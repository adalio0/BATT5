--- conflicted
+++ resolved
@@ -1,9 +1,5 @@
 <data>
-<<<<<<< HEAD
-    <Current name="hello.xml">
-=======
-    <Current name="TESSST.xml">
->>>>>>> afbc6b05
+    <Current name="Howdy.xml">
 
     </Current>
 </data>