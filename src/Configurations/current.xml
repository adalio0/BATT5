--- conflicted
+++ resolved
@@ -1,10 +1,6 @@
 <data>
-<<<<<<< HEAD
-    <Current name="Howdy.xml">
-=======
 
     <Current name="ping.xml">
->>>>>>> 75c3c399
 
     </Current>
 </data>